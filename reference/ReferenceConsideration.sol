// SPDX-License-Identifier: MIT
pragma solidity ^0.8.7;

import {
    ConsiderationInterface
} from "contracts/interfaces/ConsiderationInterface.sol";

import {
    OrderComponents,
    BasicOrderParameters,
    OrderParameters,
    Order,
    AdvancedOrder,
    OrderStatus,
    CriteriaResolver,
    Fulfillment,
    FulfillmentComponent,
    Execution
} from "contracts/lib/ConsiderationStructs.sol";

import { ReferenceOrderCombiner } from "./lib/ReferenceOrderCombiner.sol";

import {
    OrderToExecute,
    AccumulatorStruct
} from "./lib/ReferenceConsiderationStructs.sol";

/**
 * @title ReferenceConsideration
 * @author 0age
 * @custom:coauthor d1ll0n
 * @custom:coauthor transmissions11
 * @custom:version 1.1-reference
 * @notice Consideration is a generalized ETH/ERC20/ERC721/ERC1155 marketplace.
 *         It minimizes external calls to the greatest extent possible and
 *         provides lightweight methods for common routes as well as more
 *         flexible methods for composing advanced orders or groups of orders.
 *         Each order contains an arbitrary number of items that may be spent
 *         (the "offer") along with an arbitrary number of items that must be
 *         received back by the indicated recipients (the "consideration").
 */
contract ReferenceConsideration is
    ConsiderationInterface,
    ReferenceOrderCombiner
{
    /**
     * @notice Derive and set hashes, reference chainId, and associated domain
     *         separator during deployment.
     *
     * @param conduitController A contract that deploys conduits, or proxies
     *                          that may optionally be used to transfer approved
     *                          ERC20/721/1155 tokens.
     */
    constructor(
        address conduitController
    ) ReferenceOrderCombiner(conduitController) {}

    /**
     * @notice Fulfill an order offering an ERC20, ERC721, or ERC1155 item by
     *         supplying Ether (or other native tokens), ERC20 tokens, an ERC721
     *         item, or an ERC1155 item as consideration. Six permutations are
     *         supported: Native token to ERC721, Native token to ERC1155, ERC20
     *         to ERC721, ERC20 to ERC1155, ERC721 to ERC20, and ERC1155 to
     *         ERC20 (with native tokens supplied as msg.value). For an order to
     *         be eligible for fulfillment via this method, it must contain a
     *         single offer item (though that item may have a greater amount if
     *         the item is not an ERC721). An arbitrary number of "additional
     *         recipients" may also be supplied which will each receive native
     *         tokens or ERC20 items from the fulfiller as consideration. Refer
     *         to the documentation for a more comprehensive summary of how to
     *         utilize with this method and what orders are compatible with it.
     *
     * @param parameters Additional information on the fulfilled order. Note
     *                   that the offerer and the fulfiller must first approve
     *                   this contract (or their chosen conduit if indicated)
     *                   before any tokens can be transferred. Also note that
     *                   contract recipients of ERC1155 consideration items must
     *                   implement `onERC1155Received` in order to receive those
     *                   items.
     *
     * @return fulfilled A boolean indicating whether the order has been
     *                   fulfilled.
     */
    function fulfillBasicOrder(
        BasicOrderParameters calldata parameters
    )
        external
        payable
        override
        notEntered
        nonReentrant
        returns (bool fulfilled)
    {
        // Validate and fulfill the basic order.
        fulfilled = _validateAndFulfillBasicOrder(parameters);
    }

    /**
     * @notice Fulfill an order with an arbitrary number of items for offer and
     *         consideration. Note that this function does not support
     *         criteria-based orders or partial filling of orders (though
     *         filling the remainder of a partially-filled order is supported).
     *
     * @param order               The order to fulfill. Note that both the
     *                            offerer and the fulfiller must first approve
     *                            this contract (or the corresponding conduit if
     *                            indicated) to transfer any relevant tokens on
     *                            their behalf and that contracts must implement
     *                            `onERC1155Received` to receive ERC1155 tokens
     *                            as consideration.
     * @param fulfillerConduitKey A bytes32 value indicating what conduit, if
     *                            any, to source the fulfiller's token approvals
     *                            from. The zero hash signifies that no conduit
     *                            should be used (and direct approvals set on
     *                            Consideration).
     *
     * @return fulfilled A boolean indicating whether the order has been
     *                   fulfilled.
     */
    function fulfillOrder(
        Order calldata order,
        bytes32 fulfillerConduitKey
    )
        external
        payable
        override
        notEntered
        nonReentrant
        returns (bool fulfilled)
    {
        // Convert order to "advanced" order, then validate and fulfill it.
        // prettier-ignore
        fulfilled = _validateAndFulfillAdvancedOrder(
            _convertOrderToAdvanced(order),
            new CriteriaResolver[](0), // No criteria resolvers supplied.
            fulfillerConduitKey,
            msg.sender
        );
    }

    /**
     * @notice Fill an order, fully or partially, with an arbitrary number of
     *         items for offer and consideration alongside criteria resolvers
     *         containing specific token identifiers and associated proofs.
     *
     * @param advancedOrder       The order to fulfill along with the fraction
     *                            of the order to attempt to fill. Note that
     *                            both the offerer and the fulfiller must first
     *                            approve this contract (or their proxy if
     *                            indicated by the order) to transfer any
     *                            relevant tokens on their behalf and that
     *                            contracts must implement `onERC1155Received`
     *                            to receive ERC1155 tokens as consideration.
     *                            Also note that all offer and consideration
     *                            components must have no remainder after
     *                            multiplication of the respective amount with
     *                            the supplied fraction for the partial fill to
     *                            be considered valid.
     * @param criteriaResolvers   An array where each element contains a
     *                            reference to a specific offer or
     *                            consideration, a token identifier, and a proof
     *                            that the supplied token identifier is
     *                            contained in the merkle root held by the item
     *                            in question's criteria element. Note that an
     *                            empty criteria indicates that any
     *                            (transferable) token identifier on the token
     *                            in question is valid and that no associated
     *                            proof needs to be supplied.
     * @param fulfillerConduitKey A bytes32 value indicating what conduit, if
     *                            any, to source the fulfiller's token approvals
     *                            from. The zero hash signifies that no conduit
     *                            should be used (and direct approvals set on
     *                            Consideration).
     * @param recipient           The intended recipient for all received items,
     *                            with `address(0)` indicating that the caller
     *                            should receive the items.
     *
     * @return fulfilled A boolean indicating whether the order has been
     *                   fulfilled.
     */
    function fulfillAdvancedOrder(
        AdvancedOrder calldata advancedOrder,
        CriteriaResolver[] calldata criteriaResolvers,
        bytes32 fulfillerConduitKey,
        address recipient
    )
        external
        payable
        override
        notEntered
        nonReentrant
        returns (bool fulfilled)
    {
        // Validate and fulfill the order.
        fulfilled = _validateAndFulfillAdvancedOrder(
            advancedOrder,
            criteriaResolvers,
            fulfillerConduitKey,
            recipient == address(0) ? msg.sender : recipient
        );
    }

    /**
     * @notice Attempt to fill a group of orders, each with an arbitrary number
     *         of items for offer and consideration. Any order that is not
     *         currently active, has already been fully filled, or has been
     *         cancelled will be omitted. Remaining offer and consideration
     *         items will then be aggregated where possible as indicated by the
     *         supplied offer and consideration component arrays and aggregated
     *         items will be transferred to the fulfiller or to each intended
     *         recipient, respectively. Note that a failing item transfer or an
     *         issue with order formatting will cause the entire batch to fail.
     *         Note that this function does not support criteria-based orders or
     *         partial filling of orders (though filling the remainder of a
     *         partially-filled order is supported).
     *
     * @param orders                    The orders to fulfill. Note that both
     *                                  the offerer and the fulfiller must first
     *                                  approve this contract (or the
     *                                  corresponding conduit if indicated) to
     *                                  transfer any relevant tokens on their
     *                                  behalf and that contracts must implement
     *                                  `onERC1155Received` to receive ERC1155
     *                                  tokens as consideration.
     * @param offerFulfillments         An array of FulfillmentComponent arrays
     *                                  indicating which offer items to attempt
     *                                  to aggregate when preparing executions.
     * @param considerationFulfillments An array of FulfillmentComponent arrays
     *                                  indicating which consideration items to
     *                                  attempt to aggregate when preparing
     *                                  executions.
     * @param fulfillerConduitKey       A bytes32 value indicating what conduit,
     *                                  if any, to source the fulfiller's token
     *                                  approvals from. The zero hash signifies
     *                                  that no conduit should be used (and
     *                                  direct approvals set on Consideration).
     * @param maximumFulfilled          The maximum number of orders to fulfill.
     *
     * @return availableOrders An array of booleans indicating if each order
     *                         with an index corresponding to the index of the
     *                         returned boolean was fulfillable or not.
     * @return executions      An array of elements indicating the sequence of
     *                         transfers performed as part of matching the given
     *                         orders.
     */
    function fulfillAvailableOrders(
        Order[] calldata orders,
        FulfillmentComponent[][] calldata offerFulfillments,
        FulfillmentComponent[][] calldata considerationFulfillments,
        bytes32 fulfillerConduitKey,
        uint256 maximumFulfilled
    )
        external
        payable
        override
        notEntered
        nonReentrant
        returns (bool[] memory availableOrders, Execution[] memory executions)
    {
        // Convert orders to "advanced" orders.
        AdvancedOrder[] memory advancedOrders = _convertOrdersToAdvanced(
            orders
        );
        // Convert Advanced Orders to Orders To Execute
        OrderToExecute[]
            memory ordersToExecute = _convertAdvancedToOrdersToExecute(
                advancedOrders
            );

        // Fulfill all available orders.
        return
            _fulfillAvailableAdvancedOrders(
                advancedOrders,
                ordersToExecute,
                new CriteriaResolver[](0), // No criteria resolvers supplied.
                offerFulfillments,
                considerationFulfillments,
                fulfillerConduitKey,
                msg.sender,
                maximumFulfilled
            );
    }

    /**
     * @notice Attempt to fill a group of orders, fully or partially, with an
     *         arbitrary number of items for offer and consideration per order
     *         alongside criteria resolvers containing specific token
     *         identifiers and associated proofs. Any order that is not
     *         currently active, has already been fully filled, or has been
     *         cancelled will be omitted. Remaining offer and consideration
     *         items will then be aggregated where possible as indicated by the
     *         supplied offer and consideration component arrays and aggregated
     *         items will be transferred to the fulfiller or to each intended
     *         recipient, respectively. Note that a failing item transfer or an
     *         issue with order formatting will cause the entire batch to fail.
     *
     * @param advancedOrders            The orders to fulfill along with the
     *                                  fraction of those orders to attempt to
     *                                  fill. Note that both the offerer and the
     *                                  fulfiller must first approve this
     *                                  contract (or their proxy if indicated by
     *                                  the order) to transfer any relevant
     *                                  tokens on their behalf and that
     *                                  contracts must implement
     *                                  `onERC1155Received` in order to receive
     *                                  ERC1155 tokens as consideration. Also
     *                                  note that all offer and consideration
     *                                  components must have no remainder after
     *                                  multiplication of the respective amount
     *                                  with the supplied fraction for an
     *                                  order's partial fill amount to be
     *                                  considered valid.
     * @param criteriaResolvers         An array where each element contains a
     *                                  reference to a specific offer or
     *                                  consideration, a token identifier, and a
     *                                  proof that the supplied token identifier
     *                                  is contained in the merkle root held by
     *                                  the item in question's criteria element.
     *                                  Note that an empty criteria indicates
     *                                  that any (transferable) token
     *                                  identifier on the token in question is
     *                                  valid and that no associated proof needs
     *                                  to be supplied.
     * @param offerFulfillments         An array of FulfillmentComponent arrays
     *                                  indicating which offer items to attempt
     *                                  to aggregate when preparing executions.
     * @param considerationFulfillments An array of FulfillmentComponent arrays
     *                                  indicating which consideration items to
     *                                  attempt to aggregate when preparing
     *                                  executions.
     * @param fulfillerConduitKey       A bytes32 value indicating what conduit,
     *                                  if any, to source the fulfiller's token
     *                                  approvals from. The zero hash signifies
     *                                  that no conduit should be used (and
     *                                  direct approvals set on Consideration).
     * @param maximumFulfilled          The maximum number of orders to fulfill.
     *
     * * @return availableOrders An array of booleans indicating if each order
     *                         with an index corresponding to the index of the
     *                         returned boolean was fulfillable or not.
     * @return executions      An array of elements indicating the sequence of
     *                         transfers performed as part of matching the given
     *                         orders.
     */
    function fulfillAvailableAdvancedOrders(
        AdvancedOrder[] memory advancedOrders,
        CriteriaResolver[] calldata criteriaResolvers,
        FulfillmentComponent[][] calldata offerFulfillments,
        FulfillmentComponent[][] calldata considerationFulfillments,
        bytes32 fulfillerConduitKey,
        address recipient,
        uint256 maximumFulfilled
    )
        external
        payable
        override
        notEntered
        nonReentrant
        returns (bool[] memory availableOrders, Execution[] memory executions)
    {
        // Convert Advanced Orders to Orders to Execute
        OrderToExecute[]
            memory ordersToExecute = _convertAdvancedToOrdersToExecute(
                advancedOrders
            );

        // Fulfill all available orders.
        return
            _fulfillAvailableAdvancedOrders(
                advancedOrders,
                ordersToExecute,
                criteriaResolvers,
                offerFulfillments,
                considerationFulfillments,
                fulfillerConduitKey,
                recipient == address(0) ? msg.sender : recipient,
                maximumFulfilled
            );
    }

    /**
     * @notice Match an arbitrary number of orders, each with an arbitrary
     *         number of items for offer and consideration along with a set of
     *         fulfillments allocating offer components to consideration
     *         components. Note that this function does not support
     *         criteria-based or partial filling of orders (though filling the
     *         remainder of a partially-filled order is supported).
     *
     * @param orders            The orders to match. Note that both the offerer
     *                          and fulfiller on each order must first approve
     *                          this contract (or their proxy if indicated by
     *                          the order) to transfer any relevant tokens on
     *                          their behalf and each consideration recipient
     *                          must implement `onERC1155Received` in order to
     *                          receive ERC1155 tokens.
     * @param fulfillments      An array of elements allocating offer components
     *                          to consideration components. Note that each
     *                          consideration component must be fully met in
     *                          order for the match operation to be valid.
     *
     * @return executions An array of elements indicating the sequence of
     *                    transfers performed as part of matching the given
     *                    orders.
     */
    function matchOrders(
        Order[] calldata orders,
        Fulfillment[] calldata fulfillments
    )
        external
        payable
        override
        notEntered
        nonReentrant
        returns (Execution[] memory executions)
    {
        // Convert to advanced, validate, and match orders using fulfillments.
        return
            _matchAdvancedOrders(
                _convertOrdersToAdvanced(orders),
                new CriteriaResolver[](0), // No criteria resolvers supplied.
                fulfillments
            );
    }

    /**
     * @notice Match an arbitrary number of full or partial orders, each with an
     *         arbitrary number of items for offer and consideration, supplying
     *         criteria resolvers containing specific token identifiers and
     *         associated proofs as well as fulfillments allocating offer
     *         components to consideration components.
     *
     * @param advancedOrders    The advanced orders to match. Note that both the
     *                          offerer and fulfiller on each order must first
     *                          approve this contract (or their proxy if
     *                          indicated by the order) to transfer any relevant
     *                          tokens on their behalf and each consideration
     *                          recipient must implement `onERC1155Received` in
     *                          order to receive ERC1155 tokens. Also note that
     *                          the offer and consideration components for each
     *                          order must have no remainder after multiplying
     *                          the respective amount with the supplied fraction
     *                          in order for the group of partial fills to be
     *                          considered valid.
     * @param criteriaResolvers An array where each element contains a reference
     *                          to a specific order as well as that order's
     *                          offer or consideration, a token identifier, and
     *                          a proof that the supplied token identifier is
     *                          contained in the order's merkle root. Note that
     *                          an empty root indicates that any (transferable)
     *                          token identifier is valid and that no associated
     *                          proof needs to be supplied.
     * @param fulfillments      An array of elements allocating offer components
     *                          to consideration components. Note that each
     *                          consideration component must be fully met in
     *                          order for the match operation to be valid.
     *
     * @return executions An array of elements indicating the sequence of
     *                    transfers performed as part of matching the given
     *                    orders.
     */
    function matchAdvancedOrders(
        AdvancedOrder[] memory advancedOrders,
        CriteriaResolver[] calldata criteriaResolvers,
        Fulfillment[] calldata fulfillments
    )
        external
        payable
        override
        notEntered
        nonReentrant
        returns (Execution[] memory executions)
    {
        // Validate and match the advanced orders using supplied fulfillments.
        return
            _matchAdvancedOrders(
                advancedOrders,
                criteriaResolvers,
                fulfillments
            );
    }

    /**
     * @notice Cancel an arbitrary number of orders. Note that only the offerer
     *         or the zone of a given order may cancel it.
     *
     * @param orders The orders to cancel.
     *
     * @return cancelled A boolean indicating whether the supplied orders have
     *         been successfully cancelled.
     */
    function cancel(
        OrderComponents[] calldata orders
    ) external override notEntered returns (bool cancelled) {
        // Cancel the orders.
        cancelled = _cancel(orders);
    }

    /**
     * @notice Validate an arbitrary number of orders, thereby registering them
     *         as valid and allowing the fulfiller to skip verification. Note
     *         that anyone can validate a signed order but only the offerer can
     *         validate an order without supplying a signature.
     *
     * @param orders The orders to validate.
     *
     * @return validated A boolean indicating whether the supplied orders have
     *         been successfully validated.
     */
    function validate(
        Order[] calldata orders
    ) external override notEntered returns (bool validated) {
        // Validate the orders.
        validated = _validate(orders);
    }

    /**
     * @notice Cancel all orders from a given offerer with a given zone in bulk
     *         by incrementing a counter. Note that only the offerer may
     *         increment the counter.
     *
     * @return newCounter The new counter.
     */
    function incrementCounter()
        external
        override
        notEntered
        returns (uint256 newCounter)
    {
        // Increment current counter for the supplied offerer.
        newCounter = _incrementCounter();
    }

    /**
     * @notice Retrieve the order hash for a given order.
     *
     * @param order The components of the order.
     *
     * @return orderHash the order hash.
     */
    function getOrderHash(
        OrderComponents calldata order
    ) external view override returns (bytes32 orderHash) {
        // Derive order hash by supplying order parameters along with the
        // counter.
        // prettier-ignore
        orderHash = _deriveOrderHash(
            OrderParameters(
                order.offerer,
                order.zone,
                order.offer,
                order.consideration,
                order.orderType,
                order.startTime,
                order.endTime,
                order.zoneHash,
                order.salt,
                order.conduitKey,
                order.consideration.length
            ),
            order.counter
        );
    }

    /**
     * @notice Retrieve the status of a given order by hash, including whether
     *         the order has been cancelled or validated and the fraction of the
     *         order that has been filled.
     *
     * @param orderHash The order hash in question.
     *
     * @return isValidated A boolean indicating whether the order in question
     *                     has been validated (i.e. previously approved or
     *                     partially filled).
     * @return isCancelled A boolean indicating whether the order in question
     *                     has been cancelled.
     * @return totalFilled The total portion of the order that has been filled
     *                     (i.e. the "numerator").
     * @return totalSize   The total size of the order that is either filled or
     *                     unfilled (i.e. the "denominator").
     */
    function getOrderStatus(
        bytes32 orderHash
    )
        external
        view
        override
        returns (
            bool isValidated,
            bool isCancelled,
            uint256 totalFilled,
            uint256 totalSize
        )
    {
        // Retrieve the order status using the order hash.
        return _getOrderStatus(orderHash);
    }

    /**
     * @notice Retrieve the current counter for a given offerer.
     *
     * @param offerer The offerer in question.
     *
     * @return counter The current counter.
     */
    function getCounter(
        address offerer
    ) external view override returns (uint256 counter) {
        // Return the counter for the supplied offerer.
        counter = _getCounter(offerer);
    }

    /**
     * @notice Retrieve configuration information for this contract.
     *
     * @return version           The contract version.
     * @return domainSeparator   The domain separator for this contract.
     * @return conduitController The conduit Controller set for this contract.
     */
    function information()
        external
        view
        override
        returns (
            string memory version,
            bytes32 domainSeparator,
            address conduitController
        )
    {
        // Return the information for this contract.
        return _information();
    }

<<<<<<< HEAD
    function getContractOffererNonce(
        address contractOfferer
    ) external view override returns (uint256 nonce) {
=======
    /**
    * @dev Gets the contract offerer nonce for the specified contract offerer.
    *
    * @param contractOfferer The contract offerer for which to get the nonce.
    * 
    * @return nonce The contract offerer nonce.
    */
    function getContractOffererNonce(address contractOfferer)
        external
        view
        override
        returns (uint256 nonce)
    {
>>>>>>> 55bf4a4a
        nonce = _contractNonces[contractOfferer];
    }

    /**
     * @notice Retrieve the name of this contract.
     *
     * @return contractName The name of this contract.
     */
    function name()
        external
        pure
        override
        returns (string memory contractName)
    {
        // Return the name of the contract.
        contractName = _name();
    }
}<|MERGE_RESOLUTION|>--- conflicted
+++ resolved
@@ -630,11 +630,6 @@
         return _information();
     }
 
-<<<<<<< HEAD
-    function getContractOffererNonce(
-        address contractOfferer
-    ) external view override returns (uint256 nonce) {
-=======
     /**
     * @dev Gets the contract offerer nonce for the specified contract offerer.
     *
@@ -648,7 +643,6 @@
         override
         returns (uint256 nonce)
     {
->>>>>>> 55bf4a4a
         nonce = _contractNonces[contractOfferer];
     }
 
