--- conflicted
+++ resolved
@@ -2187,17 +2187,7 @@
             conduitKey,
             considerationItems.length
         );
-<<<<<<< HEAD
-
-        vm.prank(context.args.zone);
-        context.consideration.fulfillOrder{
-            value: context
-                .args
-                .paymentAmts[0]
-                .add(context.args.paymentAmts[1])
-                .add(context.args.paymentAmts[2])
-        }(Order(orderParameters, signature), conduitKey);
-=======
+
         uint256 value = context
             .args
             .paymentAmts[0]
@@ -2208,7 +2198,6 @@
             Order(orderParameters, signature),
             conduitKey
         );
->>>>>>> e71de705
     }
 
     function testFulfillOrderRevertUnusedItemParametersAddressSetOnNativeConsideration(
