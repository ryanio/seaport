--- conflicted
+++ resolved
@@ -513,7 +513,6 @@
         );
     }
 
-<<<<<<< HEAD
     function testFulfillOrder64And65Byte1271Signatures() public {
         signature1271 = abi.encodePacked(bytes32(0), bytes32(0), bytes1(0));
         assertEq(signature1271.length, 65);
@@ -591,7 +590,8 @@
         Order memory order = Order(baseOrderParameters, signature);
 
         context.consideration.fulfillOrder{ value: 1 }(order, bytes32(0));
-=======
+    }
+
     function testFulfillOrderRevertInvalidConsiderationItemsLength(
         uint256 fuzzTotalConsiderationItems,
         uint256 fuzzAmountToSubtractFromConsiderationItemsLength
@@ -632,7 +632,6 @@
             _orderParameters.consideration.length,
             amountToSubtractFromConsiderationItemsLength
         );
->>>>>>> ff0f374c
     }
 
     function fulfillOrderEthToErc721(Context memory context)
