# Seaport Contributors

Contributor                    | ENS
------------------------------ | ------------------------------
0age                           | `0age.eth`
d1ll0n                         | `d1ll0n.eth`
transmissions11                | `t11s.eth`
Kartik                         | `slokh.eth`
<<<<<<< HEAD
David Eiber                    |  [@eiber_david](https://twitter.com/eiber_david)              
=======
LeFevre                        | `lefevre.eth`
0xPatissier                    |
pcaversaccio                   |
>>>>>>> 4dd7529e
<|MERGE_RESOLUTION|>--- conflicted
+++ resolved
@@ -6,10 +6,7 @@
 d1ll0n                         | `d1ll0n.eth`
 transmissions11                | `t11s.eth`
 Kartik                         | `slokh.eth`
-<<<<<<< HEAD
-David Eiber                    |  [@eiber_david](https://twitter.com/eiber_david)              
-=======
 LeFevre                        | `lefevre.eth`
 0xPatissier                    |
 pcaversaccio                   |
->>>>>>> 4dd7529e
+David Eiber                    |