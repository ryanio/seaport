// SPDX-License-Identifier: MIT
pragma solidity ^0.8.17;

import "../lib/ConsiderationConstants.sol";

/**
 * @title TypehashDirectory
 * @notice The typehash directory contains 24 bulk order EIP-712 typehashes,
 *         depending on the height of the tree in each bulk order payload, as
 *         its runtime code (with an invalid opcode prefix so that the contract
 *         cannot be called normally). This runtime code is designed to be read
 *         from by Seaport using `extcodecopy` while verifying bulk signatures.
 */
contract TypehashDirectory {
    // Encodes "[2]" for use in deriving typehashes.
    bytes3 internal constant twoSubstring = 0x5B325D;
    uint256 internal constant twoSubstringLength = 0x3;

    // Dictates maximum bulk order group size; 24 => 2^24 => 16,777,216 orders.
    uint256 internal constant MaxTreeHeight = 0x18;

    uint256 internal constant InvalidOpcode = 0xfe;
<<<<<<< HEAD
    uint256 internal constant OneWord = 0x20;
    uint256 internal constant OneWordShift = 5;
    uint256 internal constant ThirtyOneBytes = 0x1f;
    uint256 internal constant FreeMemoryPointerSlot = 0x40;
=======
>>>>>>> 3ea454ee

    /**
     * @dev Derive 24 bulk order EIP-712 typehashes, one for each supported
     *      tree height from 1 to 24, and write them to runtime code.
     */
    constructor() {
        // Declare an array where each type hash will be written.
        bytes32[] memory typeHashes = new bytes32[](MaxTreeHeight);

        // Derive a string of 24 "[2]" substrings.
        bytes memory brackets = getMaxTreeBrackets(MaxTreeHeight);

        // Derive a string of subtypes for the order parameters.
        bytes memory subTypes = getTreeSubTypes();

        // Cache memory pointer before each loop so memory doesn't expand by the
        // full string size on each loop.
        uint256 freeMemoryPointer;
        assembly {
            freeMemoryPointer := mload(FreeMemoryPointerSlot)
        }

        // Iterate over each tree height.
        for (uint256 i = 0; i < MaxTreeHeight; ) {
            // The actual height is one greater than its respective index.
            uint256 height = i + 1;

            // Slice brackets length to size needed for `height`.
            assembly {
                mstore(brackets, mul(twoSubstringLength, height))
            }

            // Encode the type string for the BulkOrder struct.
            bytes memory bulkOrderTypeString = bytes.concat(
                "BulkOrder(OrderComponents",
                brackets,
                " tree)",
                subTypes
            );

            // Derive EIP712 type hash.
            bytes32 typeHash = keccak256(bulkOrderTypeString);
            typeHashes[i] = typeHash;

            // Reset the free memory pointer.
            assembly {
                mstore(FreeMemoryPointerSlot, freeMemoryPointer)
            }

            unchecked {
                ++i;
            }
        }

        assembly {
            // Overwrite length with zero to give the contract an INVALID prefix
            // and deploy the type hashes array as a contract.
            mstore(typeHashes, InvalidOpcode)

            return(
                add(typeHashes, ThirtyOneBytes),
                add(shl(OneWordShift, MaxTreeHeight), 1)
            )
        }
    }

    /**
     * @dev Internal pure function that returns a string of "[2]" substrings,
     *      with a number of substrings equal to the provided height.
     *
     * @param maxHeight The number of "[2]" substrings to include.
     *
     * @return A bytes array representing the string.
     */
    function getMaxTreeBrackets(
        uint256 maxHeight
    ) internal pure returns (bytes memory) {
        bytes memory suffixes = new bytes(twoSubstringLength * maxHeight);
        assembly {
            // Retrieve the pointer to the array head.
            let ptr := add(suffixes, OneWord)

            // Derive the terminal pointer.
            let endPtr := add(ptr, mul(maxHeight, twoSubstringLength))

            // Iterate over each pointer until terminal pointer is reached.
            for {

            } lt(ptr, endPtr) {
                ptr := add(ptr, twoSubstringLength)
            } {
                // Insert "[2]" substring directly at current pointer location.
                mstore(ptr, twoSubstring)
            }
        }

        // Return the fully populated array of substrings.
        return suffixes;
    }

    /**
     * @dev Internal pure function that returns a string of subtypes used in
     *      generating bulk order EIP-712 typehashes.
     *
     * @return A bytes array representing the string.
     */
    function getTreeSubTypes() internal pure returns (bytes memory) {
        // Construct the OfferItem type string.
        // prettier-ignore
        bytes memory offerItemTypeString = bytes(
                "OfferItem("
                    "uint8 itemType,"
                    "address token,"
                    "uint256 identifierOrCriteria,"
                    "uint256 startAmount,"
                    "uint256 endAmount"
                ")"
            );

        // Construct the ConsiderationItem type string.
        // prettier-ignore
        bytes memory considerationItemTypeString = bytes(
                "ConsiderationItem("
                    "uint8 itemType,"
                    "address token,"
                    "uint256 identifierOrCriteria,"
                    "uint256 startAmount,"
                    "uint256 endAmount,"
                    "address recipient"
                ")"
            );

        // Construct the OrderComponents type string, not including the above.
        // prettier-ignore
        bytes memory orderComponentsPartialTypeString = bytes(
                "OrderComponents("
                    "address offerer,"
                    "address zone,"
                    "OfferItem[] offer,"
                    "ConsiderationItem[] consideration,"
                    "uint8 orderType,"
                    "uint256 startTime,"
                    "uint256 endTime,"
                    "bytes32 zoneHash,"
                    "uint256 salt,"
                    "bytes32 conduitKey,"
                    "uint256 counter"
                ")"
            );

        // Return the combined string.
        return
            bytes.concat(
                considerationItemTypeString,
                offerItemTypeString,
                orderComponentsPartialTypeString
            );
    }
}<|MERGE_RESOLUTION|>--- conflicted
+++ resolved
@@ -20,13 +20,6 @@
     uint256 internal constant MaxTreeHeight = 0x18;
 
     uint256 internal constant InvalidOpcode = 0xfe;
-<<<<<<< HEAD
-    uint256 internal constant OneWord = 0x20;
-    uint256 internal constant OneWordShift = 5;
-    uint256 internal constant ThirtyOneBytes = 0x1f;
-    uint256 internal constant FreeMemoryPointerSlot = 0x40;
-=======
->>>>>>> 3ea454ee
 
     /**
      * @dev Derive 24 bulk order EIP-712 typehashes, one for each supported
