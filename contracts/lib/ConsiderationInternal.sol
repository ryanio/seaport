// SPDX-License-Identifier: MIT
pragma solidity 0.8.13;

import { Side } from "./ConsiderationEnums.sol";

import { ERC20Interface, ERC721Interface, ERC1155Interface } from "../interfaces/AbridgedTokenInterfaces.sol";

import { ProxyInterface } from "../interfaces/AbridgedProxyInterfaces.sol";

import { OrderType, ItemType } from "./ConsiderationEnums.sol";

import { AdditionalRecipient, BasicOrderParameters, OfferItem, ConsiderationItem, SpentItem, ReceivedItem, OrderParameters, Fulfillment, FulfillmentComponent, Execution, Order, AdvancedOrder, OrderStatus, CriteriaResolver, Batch, BatchExecution } from "./ConsiderationStructs.sol";

import { ConsiderationInternalView } from "./ConsiderationInternalView.sol";

import "./ConsiderationPointers.sol";

/**
 * @title ConsiderationInternal
 * @author 0age
 * @notice ConsiderationInternal contains all internal functions.
 */
contract ConsiderationInternal is ConsiderationInternalView {
    /**
     * @dev Derive and set hashes, reference chainId, and associated domain
     *      separator during deployment.
     *
     * @param legacyProxyRegistry         A proxy registry that stores per-user
     *                                    proxies that may optionally be used to
     *                                    transfer approved tokens.
     * @param requiredProxyImplementation The implementation that must be set on
     *                                    each proxy in order to utilize it.
     */
    constructor(
        address legacyProxyRegistry,
        address requiredProxyImplementation
    )
        ConsiderationInternalView(
            legacyProxyRegistry,
            requiredProxyImplementation
        )
    {}

    /**
     * @dev Internal function to prepare fulfillment of a basic order with
     *      manual calldata and memory access. This calculates the order hash,
     *      emits an OrderFulfilled event, and asserts basic order validity.
     *      Note that calldata offsets must be validated as this function
     *      accesses constant calldata pointers for dynamic types that match
     *      default ABI encoding, but valid ABI encoding can use arbitrary
     *      offsets. Checking that the offsets were produced by default encoding
     *      will ensure that other functions using Solidity's calldata accessors
     *      (which calculate pointers from the stored offsets) are reading the
     *      same data as the order hash is derived from. Also note that This
     *      function accesses memory directly. It does not clear the expanded
     *      memory regions used, nor does it update the free memory pointer, so
     *      other direct memory access must not assume that unused memory is
     *      empty.
     *
     * @param parameters                   The parameters of the basic order.
     * @param orderType                    The order type.
     * @param receivedItemType             The item type of the initial
     *                                     consideration item on the order.
     * @param additionalRecipientsItemType The item type of any additional
     *                                     consideration item on the order.
     * @param additionalRecipientsToken    The ERC20 token contract adddress (if
     *                                     applicable) for any additional
     *                                     consideration item on the order.
     * @param offeredItemType              The item type of the offered item on
     *                                     the order.
     */
    function _prepareBasicFulfillmentFromCalldata(
        BasicOrderParameters calldata parameters,
        OrderType orderType,
        ItemType receivedItemType,
        ItemType additionalRecipientsItemType,
        address additionalRecipientsToken,
        ItemType offeredItemType
    ) internal {
        // Ensure this function cannot be triggered during a reentrant call.
        _setReentrancyGuard();

        // Ensure current timestamp falls between order start time and end time.
        _verifyTime(parameters.startTime, parameters.endTime, true);

        // Ensure calldata offsets were produced by default encoding.
        _assertValidBasicOrderParameterOffsets();

        // Ensure supplied consideration array length is not less than original.
        _assertConsiderationLengthIsNotLessThanOriginalConsiderationLength(
            parameters.additionalRecipients.length + 1,
            parameters.totalOriginalAdditionalRecipients
        );

        // Declare stack element for the order hash.
        bytes32 orderHash;

        {
            /**
             * First, handle consideration items. Memory Layout:
             *  0x60: final hash of the array of consideration item hashes
             *  0x80-0x160: reused space for EIP712 hashing of each item
             *   - 0x80: ConsiderationItem EIP-712 typehash (constant)
             *   - 0xa0: itemType
             *   - 0xc0: token
             *   - 0xe0: identifier
             *   - 0x100: startAmount
             *   - 0x120: endAmount
             *   - 0x140: recipient
             *  0x160-END_ARR: array of consideration item hashes
             *   - 0x160: primary consideration item EIP712 hash
             *   - 0x180-END_ARR: additional recipient item EIP712 hashes
             *  END_ARR: beginning of data for OrderFulfilled event
             *   - END_ARR + 0x120: length of ReceivedItem array
             *   - END_ARR + 0x140: beginning of data for first ReceivedItem
             * (Note: END_ARR = 0x180 + RECIPIENTS_LENGTH * 0x20)
             */

            // Load consideration item typehash from runtime and place on stack.
            bytes32 typeHash = _CONSIDERATION_ITEM_TYPEHASH;

            // Utilize assembly to enable reuse of memory regions when possible.
            assembly {
                // 1. Write first ReceivedItem hash to the consideration array.
                // Write ConsiderationItem type hash and item type to memory.
                mstore(BasicOrder_considerationItem_typeHash_ptr, typeHash)
                mstore(
                    BasicOrder_considerationItem_itemType_ptr,
                    receivedItemType
                )

                // Copy calldata region with token, identifier, and startAmount.
                calldatacopy(
                    BasicOrder_considerationItem_token_ptr,
                    BasicOrder_considerationToken_cdPtr,
                    ThreeWords
                )

                // Copy calldata region with endAmount (reused) and recipient.
                calldatacopy(
                    BasicOrder_considerationItem_endAmount_ptr,
                    BasicOrder_considerationAmount_cdPtr,
                    TwoWords
                )

                // Set keccak256(abi.encode(receivedItem)) as first item hash.
                mstore(
                    BasicOrder_considerationHashesArray_ptr,
                    keccak256(
                        BasicOrder_considerationItem_typeHash_ptr,
                        EIP712_ConsiderationItem_size
                    )
                )

                // 2. Write first ReceivedItem to OrderFulfilled data.
                // Get the length of the additional recipients array.
                let len := calldataload(
                    BasicOrder_additionalRecipients_length_cdPtr
                )

                // END_ARR + 0x120 = 0x2a0 + len*0x20
                let eventArrPtr := add(
                    OrderFulfilled_consideration_length_baseOffset,
                    mul(0x20, len)
                )
                mstore(
                    eventArrPtr,
                    add(
                        calldataload(
                            BasicOrder_additionalRecipients_length_cdPtr
                        ),
                        1
                    )
                ) // length

                // Set pointer to data portion of the initial ReceivedItem.
                eventArrPtr := add(eventArrPtr, 0x20)

                // Set item type at start of the ReceivedItem memory region.
                mstore(eventArrPtr, receivedItemType)

                // Copy calldata region (token, identifier, amount & recipient).
                calldatacopy(
                    add(eventArrPtr, 0x20),
                    BasicOrder_considerationToken_cdPtr,
                    0x80
                )

                // 3. Handle additional recipients.
                // Set pointer to current location in receivedItemHashes.
                let
                    considerationHashesPtr
                := BasicOrder_considerationHashesArray_ptr

                // Write item type, token, & identifier for additional recipient
                // to memory; these values will be reused for each recipient.
                mstore(
                    BasicOrder_considerationItem_itemType_ptr,
                    additionalRecipientsItemType
                )
                mstore(
                    BasicOrder_considerationItem_token_ptr,
                    additionalRecipientsToken
                )
                mstore(BasicOrder_considerationItem_identifier_ptr, 0)

                // Read length of the additionalRecipients array and iterate.
                len := calldataload(
                    BasicOrder_totalOriginalAdditionalRecipients_cdPtr
                )
                let i := 0
                for {

                } lt(i, len) {
                    i := add(i, 1)
                } {
                    // Retrieve pointer for additional recipient in question.
                    let additionalRecipientCdPtr := add(
                        BasicOrder_additionalRecipients_data_cdPtr,
                        mul(AdditionalRecipients_size, i)
                    )

                    // a. Write ConsiderationItem hash to consideration array.
                    // Copy startAmount from calldata.
                    calldatacopy(
                        BasicOrder_considerationItem_startAmount_ptr,
                        additionalRecipientCdPtr,
                        0x20
                    )

                    // Copy endAmount and recipient from calldata.
                    calldatacopy(
                        BasicOrder_considerationItem_endAmount_ptr,
                        additionalRecipientCdPtr,
                        AdditionalRecipients_size
                    )

                    // Add 1 word to the pointer as part of each loop to reduce
                    // operations needed to get local offset into the array.
                    considerationHashesPtr := add(considerationHashesPtr, 0x20)

                    // Set keccak256(abi.encode(receivedItem)) as next hash.
                    mstore(
                        considerationHashesPtr,
                        keccak256(
                            BasicOrder_considerationItem_typeHash_ptr,
                            EIP712_ConsiderationItem_size
                        )
                    )

                    // b. Write ReceivedItem to OrderFulfilled data.
                    // At this point, eventArrPtr points to the beginning of the
                    // ReceivedItem struct of the previous element in the array.
                    eventArrPtr := add(eventArrPtr, ReceivedItem_size)

                    // Set item type at start of the ReceivedItem memory region.
                    mstore(eventArrPtr, additionalRecipientsItemType)

                    // Set token at next word in the ReceivedItem memory region.
                    mstore(add(eventArrPtr, 0x20), additionalRecipientsToken)

                    // Copy endAmount and recipient to remaining memory region.
                    calldatacopy(
                        add(eventArrPtr, ReceivedItem_amount_offset),
                        additionalRecipientCdPtr,
                        0x40
                    )
                }

                // 4. Hash packed array of ConsiderationItem EIP712 hashes:
                //   `keccak256(abi.encodePacked(receivedItemHashes))`
                // Note that it is set at 0x60 — all other memory begins at
                // 0x80. 0x60 is the "zero slot" and will be restored at the end
                // of the assembly section and before required by the compiler.
                mstore(
                    receivedItemsHash_ptr,
                    keccak256(
                        BasicOrder_considerationHashesArray_ptr,
                        mul(add(len, 1), 32)
                    )
                )

                // 5. Write tips to event data.
                len := calldataload(
                    BasicOrder_additionalRecipients_length_cdPtr
                )
                for {

                } lt(i, len) {
                    i := add(i, 1)
                } {
                    // Retrieve pointer for additional recipient in question.
                    let additionalRecipientCdPtr := add(
                        BasicOrder_additionalRecipients_data_cdPtr,
                        mul(AdditionalRecipients_size, i)
                    )

                    // b. Write ReceivedItem to OrderFulfilled data
                    // At this point, eventArrPtr points to the beginning of the
                    // ReceivedItem struct of the previous element in the array.
                    eventArrPtr := add(eventArrPtr, ReceivedItem_size)

                    // Set item type at start of the ReceivedItem memory region.
                    mstore(eventArrPtr, additionalRecipientsItemType)

                    // Set token at next word in the ReceivedItem memory region.
                    mstore(add(eventArrPtr, 0x20), additionalRecipientsToken)

                    // Copy endAmount and recipient to remaining memory region.
                    calldatacopy(
                        add(eventArrPtr, ReceivedItem_amount_offset),
                        additionalRecipientCdPtr,
                        0x40
                    )
                }
            }
        }

        {
            /**
             * Next, handle offered items. Memory Layout:
             *  EIP712 data for OfferItem
             *   - 0x80:  OfferItem EIP-712 typehash (constant)
             *   - 0xa0:  itemType
             *   - 0xc0:  token
             *   - 0xe0:  identifier (reused for offeredItemsHash)
             *   - 0x100: startAmount
             *   - 0x120: endAmount
             */

            // Load offer item typehash from runtime code and place on stack.
            bytes32 typeHash = _OFFER_ITEM_TYPEHASH;

            // Utilize assembly to enable reuse of memory regions when possible.
            assembly {
                // 1. Calculate OfferItem EIP712 hash
                // Write OfferItem type hash and item type to memory.
                mstore(BasicOrder_offerItem_typeHash_ptr, typeHash) // _OFFERED_ITEM_TYPEHASH
                mstore(BasicOrder_offerItem_itemType_ptr, offeredItemType) // itemType

                // Copy calldata region with token, identifier, and startAmount.
                calldatacopy(
                    BasicOrder_offerItem_token_ptr,
                    BasicOrder_offerToken_cdPtr,
                    0x60
                )

                // Copy endAmount from calldata; reuses last word of prior copy.
                calldatacopy(
                    BasicOrder_offerItem_endAmount_ptr,
                    BasicOrder_offerAmount_cdPtr,
                    0x20
                )

                // Compute offer item hash and write result to scratch space:
                //   `keccak256(abi.encode(offeredItem))`
                mstore(
                    0x00,
                    keccak256(
                        BasicOrder_offerItem_typeHash_ptr,
                        EIP712_OfferItem_size
                    )
                )

                // 2. Calculate hash of array of EIP712 hashes and write the
                // result to the corresponding offer struct memory region:
                //   `keccak256(abi.encodePacked(offeredItemHashes))`
                mstore(BasicOrder_order_offerHashes_ptr, keccak256(0x00, 0x20))

                // 3. Write SpentItem array to event data.
                // 0x180 + len*32 = event data pointer, where the offer array
                // length is stored at 0x80 into the event data.
                let eventArrPtr := add(
                    OrderFulfilled_offer_length_baseOffset,
                    mul(
                        0x20,
                        calldataload(
                            BasicOrder_additionalRecipients_length_cdPtr
                        )
                    )
                )

                // Set a length of 1 for the offer array.
                mstore(eventArrPtr, 1)

                // Set offer item type at start of the SpentItem memory region.
                mstore(add(eventArrPtr, 0x20), offeredItemType)

                // Copy token, identifier, and startAmount to SpentItem region.
                calldatacopy(
                    add(eventArrPtr, AdditionalRecipients_size),
                    BasicOrder_offerToken_cdPtr,
                    ThreeWords
                )
            }
        }

        {
            /**
             * Once consideration items and offer items have been handled,
             * derive the final order hash. Memory Layout:
             *  0x80-0x1c0: EIP712 data for order
             *   - 0x80:   Order EIP-712 typehash (constant)
             *   - 0xa0:   orderParameters.offerer
             *   - 0xc0:   orderParameters.zone
             *   - 0xe0:   keccak256(abi.encodePacked(offerHashes))
             *   - 0x100:  keccak256(abi.encodePacked(considerationHashes))
             *   - 0x120:  orderParameters.basicOrderType (% 4 = orderType)
             *   - 0x140:  orderParameters.startTime
             *   - 0x160:  orderParameters.endTime
             *   - 0x180:  orderParameters.zoneHash
             *   - 0x1a0:  orderParameters.salt
             *   - 0x1c0:  orderParameters.conduit
             *   - 0x1e0:  _nonces[orderParameters.offerer] (from storage)
             */

            // Read the offerer from calldata and place on the stack.
            address offerer;
            assembly {
                offerer := calldataload(BasicOrder_offerer_cdPtr)
            }

            // Read offerer's current nonce from storage and place on the stack.
            uint256 nonce = _nonces[offerer];

            // Load order typehash from runtime code and place on stack.
            bytes32 typeHash = _ORDER_TYPEHASH;

            assembly {
                // Set the offer typehash in memory.
                mstore(BasicOrder_order_typeHash_ptr, typeHash)

                // Copy offerer and zone from calldata and set them in memory.
                calldatacopy(
                    BasicOrder_order_offerer_ptr,
                    BasicOrder_offerer_cdPtr,
                    TwoWords
                )

                // Copy receivedItemsHash from zero slot to the required region.
                mstore(
                    BasicOrder_order_considerationHashes_ptr,
                    mload(receivedItemsHash_ptr)
                )

                // Set the supplied order type in memory.
                mstore(BasicOrder_order_orderType_ptr, orderType)

                // Copy startTime, endTime, zoneHash, salt & conduit to memory.
                calldatacopy(
                    BasicOrder_order_startTime_ptr,
                    BasicOrder_startTime_cdPtr,
                    0xa0
                )

                // Take offerer's nonce retrieved from storage & set in memory.
                mstore(BasicOrder_order_nonce_ptr, nonce)

                // Compute the order hash.
                orderHash := keccak256(
                    BasicOrder_order_typeHash_ptr,
                    EIP712_Order_size
                )
            }
        }

        assembly {
            /**
             * After the order hash has been derived, emit OrderFulfilled event:
             *   event OrderFulfilled(
             *     bytes32 orderHash,
             *     address indexed offerer,
             *     address indexed zone,
             *     address fulfiller,
             *     SpentItem[] offer,
             *       > (itemType, token, id, amount)
             *     ReceivedItem[] consideration
             *       > (itemType, token, id, amount, recipient)
             *   )
             * topic0 - OrderFulfilled event signature
             * topic1 - offerer
             * topic2 - zone
             * data:
             *  - 0x00: orderHash
             *  - 0x20: fulfiller
             *  - 0x40: offer arr ptr (0x80)
             *  - 0x60: consideration arr ptr (0x120)
             *  - 0x80: offer arr len (1)
             *  - 0xa0: offer.itemType
             *  - 0xc0: offer.token
             *  - 0xe0: offer.identifier
             *  - 0x100: offer.amount
             *  - 0x120: 1 + recipients.length
             *  - 0x140: recipient 0
             */

            // Derive pointer from calldata via length of additional recipients.
            let eventDataPtr := add(
                OrderFulfilled_baseOffset,
                mul(
                    0x20,
                    calldataload(BasicOrder_additionalRecipients_length_cdPtr)
                )
            )

            // Write the order hash to the head of the event's data region.
            mstore(eventDataPtr, orderHash)

            // Write the fulfiller (i.e. the caller) next.
            mstore(add(eventDataPtr, 0x20), caller())

            // Write the SpentItem and ReceivedItem array offsets (constants).
            mstore(
                // SpentItem array offset
                add(eventDataPtr, OrderFulfilled_offer_head_offset),
                OrderFulfilled_offer_body_offset
            )
            mstore(
                // ReceivedItem array offset
                add(eventDataPtr, OrderFulfilled_consideration_head_offset),
                OrderFulfilled_consideration_body_offset
            )

            // Derive total data size including SpentItem and ReceivedItem data.
            let dataSize := add(
                OrderFulfilled_baseSize,
                mul(
                    calldataload(BasicOrder_additionalRecipients_length_cdPtr),
                    ReceivedItem_size
                )
            )

            // Emit OrderFulfilled log with three topics (the event signature
            // as well as the two indexed arguments, the offerer and the zone).
            log3(
                // Supply the pointer for event data in memory.
                eventDataPtr,
                // Supply the size of event data in memory.
                dataSize,
                // Supply the OrderFulfilled event signature.
                0x9d9af8e38d66c62e2c12f0225249fd9d721c54b83f48d9352c97c6cacdcb6f31,
                // Supply the first topic (the offerer).
                calldataload(BasicOrder_offerer_cdPtr),
                // Supply the first topic (the zone).
                calldataload(BasicOrder_zone_cdPtr)
            )

            // Restore the zero slot.
            mstore(0x60, 0)
        }

        // Determine whether order is restricted and, if so, that it is valid.
        _assertRestrictedBasicOrderValidity(
            orderHash,
            parameters.zoneHash,
            orderType,
            parameters.offerer,
            parameters.zone
        );

        // Verify and update the status of the derived order.
        _validateBasicOrderAndUpdateStatus(
            orderHash,
            parameters.offerer,
            parameters.signature
        );
    }

    /**
     * @dev Internal function to verify and update the status of a basic order.
     *
     * @param orderHash The hash of the order.
     * @param offerer   The offerer of the order.
     * @param signature A signature from the offerer indicating that the order
     *                  has been approved.
     */
    function _validateBasicOrderAndUpdateStatus(
        bytes32 orderHash,
        address offerer,
        bytes memory signature
    ) internal {
        // Retrieve the order status for the given order hash.
        OrderStatus memory orderStatus = _orderStatus[orderHash];

        // Ensure order is fillable and is not cancelled.
        _verifyOrderStatus(
            orderHash,
            orderStatus,
            true, // Only allow unused orders when fulfilling basic orders.
            true // Signifies to revert if the order is invalid.
        );

        // If the order is not already validated, verify the supplied signature.
        if (!orderStatus.isValidated) {
            _verifySignature(offerer, orderHash, signature);
        }

        // Update order status as fully filled, packing struct values.
        _orderStatus[orderHash].isValidated = true;
        _orderStatus[orderHash].isCancelled = false;
        _orderStatus[orderHash].numerator = 1;
        _orderStatus[orderHash].denominator = 1;
    }

    /**
     * @dev Internal function to validate an order, determine what portion to
     *      fill, and update its status. The desired fill amount is supplied as
     *      a fraction, as is the returned amount to fill.
     *
     * @param advancedOrder    The order to fulfill as well as the fraction to
     *                         fill. Note that all offer and consideration
     *                         amounts must divide with no remainder in order
     *                         for a partial fill to be valid.
     * @param revertOnInvalid  A boolean indicating whether to revert if the
     *                         order is invalid due to the time or order status.
     * @param priorOrderHashes The order hashes of each order supplied prior to
     *                         the current order as part of a "match" variety of
     *                         order fulfillment (e.g. this array will be empty
     *                         for single or "fulfill available").
     *
     * @return orderHash      The order hash.
     * @return newNumerator   A value indicating the portion of the order that
     *                        will be filled.
     * @return newDenominator A value indicating the total size of the order.
     */
    function _validateOrderAndUpdateStatus(
        AdvancedOrder memory advancedOrder,
        bool revertOnInvalid,
        bytes32[] memory priorOrderHashes
    )
        internal
        returns (
            bytes32 orderHash,
            uint256 newNumerator,
            uint256 newDenominator
        )
    {
        // Retrieve the parameters for the order.
        OrderParameters memory orderParameters = advancedOrder.parameters;

        // Ensure current timestamp falls between order start time and end time.
        if (
            !_verifyTime(
                orderParameters.startTime,
                orderParameters.endTime,
                revertOnInvalid
            )
        ) {
            // Assuming an invalid time and no revert, return zeroed out values.
            return (bytes32(0), 0, 0);
        }

        // Read numerator and denominator from memory and place on the stack.
        uint256 numerator = uint256(advancedOrder.numerator);
        uint256 denominator = uint256(advancedOrder.denominator);

        // Ensure that the supplied numerator and denominator are valid.
        if (numerator > denominator || numerator == 0) {
            revert BadFraction();
        }

        // If attempting partial fill (n < d) check order type & ensure support.
        if (
            numerator < denominator &&
            _doesNotSupportPartialFills(orderParameters.orderType)
        ) {
            // Revert if partial fill was attempted on an unsupported order.
            revert PartialFillsNotEnabledForOrder();
        }

        // Retrieve current nonce and use it w/ parameters to derive order hash.
        orderHash = _assertConsiderationLengthAndGetNoncedOrderHash(
            orderParameters
        );

        // Determine if a proxy should be utilized and ensure a valid submitter.
        _assertRestrictedAdvancedOrderValidity(
            advancedOrder,
            priorOrderHashes,
            orderHash,
            orderParameters.zoneHash,
            orderParameters.orderType,
            orderParameters.offerer,
            orderParameters.zone
        );

        // Retrieve the order status using the derived order hash.
        OrderStatus memory orderStatus = _orderStatus[orderHash];

        // Ensure order is fillable and is not cancelled.
        if (
            !_verifyOrderStatus(
                orderHash,
                orderStatus,
                false, // Allow partially used orders to be filled.
                revertOnInvalid
            )
        ) {
            // Assuming an invalid order status and no revert, return zero fill.
            return (orderHash, 0, 0);
        }

        // If the order is not already validated, verify the supplied signature.
        if (!orderStatus.isValidated) {
            _verifySignature(
                orderParameters.offerer,
                orderHash,
                advancedOrder.signature
            );
        }

        // Read filled amount as numerator and denominator and put on the stack.
        uint256 filledNumerator = orderStatus.numerator;
        uint256 filledDenominator = orderStatus.denominator;

        // If order currently has a non-zero denominator it is partially filled.
        if (filledDenominator != 0) {
            // If denominator of 1 supplied, fill all remaining amount on order.
            if (denominator == 1) {
                // Scale numerator & denominator to match current denominator.
                numerator = filledDenominator;
                denominator = filledDenominator;
            }
            // Otherwise, if supplied denominator differs from current one...
            else if (filledDenominator != denominator) {
                // scale current numerator by the supplied denominator, then...
                filledNumerator *= denominator;

                // the supplied numerator & denominator by current denominator.
                numerator *= filledDenominator;
                denominator *= filledDenominator;
            }

            // Once adjusted, if current+supplied numerator exceeds denominator:
            if (filledNumerator + numerator > denominator) {
                // Skip underflow check: denominator >= orderStatus.numerator
                unchecked {
                    // Reduce current numerator so it + supplied = denominator.
                    numerator = denominator - filledNumerator;
                }
            }

            // Skip overflow check: checked above unless numerator is reduced.
            unchecked {
                // Update order status and fill amount, packing struct values.
                _orderStatus[orderHash].isValidated = true;
                _orderStatus[orderHash].isCancelled = false;
                _orderStatus[orderHash].numerator = uint120(
                    filledNumerator + numerator
                );
                _orderStatus[orderHash].denominator = uint120(denominator);
            }
        } else {
            // Update order status and fill amount, packing struct values.
            _orderStatus[orderHash].isValidated = true;
            _orderStatus[orderHash].isCancelled = false;
            _orderStatus[orderHash].numerator = uint120(numerator);
            _orderStatus[orderHash].denominator = uint120(denominator);
        }

        // Return order hash, new numerator and denominator, and proxy boolean.
        return (orderHash, numerator, denominator);
    }

    /**
     * @dev Internal function to validate an order and update its status, adjust
     *      prices based on current time, apply criteria resolvers, determine
     *      what portion to fill, and transfer relevant tokens.
     *
     * @param advancedOrder     The order to fulfill as well as the fraction to
     *                          fill. Note that all offer and consideration
     *                          components must divide with no remainder in
     *                          order for the partial fill to be valid.
     * @param criteriaResolvers An array where each element contains a reference
     *                          to a specific offer or consideration, a token
     *                          identifier, and a proof that the supplied token
     *                          identifier is contained in the order's merkle
     *                          root. Note that a criteria of zero indicates
     *                          that any (transferrable) token identifier is
     *                          valid and that no proof needs to be supplied.
     * @param fulfillerConduit  An address indicating what conduit, if any, to
     *                          source the fulfiller's token approvals from. The
     *                          null address signifies that no conduit should be
     *                          used (and direct approvals set on Consideration)
     *                          and `address(1)` signifies to utilize the legacy
     *                          user proxy for the fulfiller.
     *
     * @return A boolean indicating whether the order has been fulfilled.
     */
    function _validateAndFulfillAdvancedOrder(
        AdvancedOrder memory advancedOrder,
        CriteriaResolver[] memory criteriaResolvers,
        address fulfillerConduit
    ) internal returns (bool) {
        // Ensure this function cannot be triggered during a reentrant call.
        _setReentrancyGuard();

        // Declare empty bytes32 array (unused, will remain empty).
        bytes32[] memory priorOrderHashes;

        // Validate order, update status, and determine fraction to fill.
        (
            bytes32 orderHash,
            uint256 fillNumerator,
            uint256 fillDenominator
        ) = _validateOrderAndUpdateStatus(
                advancedOrder,
                true,
                priorOrderHashes
            );

        // Create an array with length 1 containing the order.
        AdvancedOrder[] memory advancedOrders = new AdvancedOrder[](1);
        advancedOrders[0] = advancedOrder;

        // Apply criteria resolvers using generated orders and details arrays.
        _applyCriteriaResolvers(advancedOrders, criteriaResolvers);

        // Retrieve the order parameters after applying criteria resolvers.
        OrderParameters memory orderParameters = advancedOrders[0].parameters;

        // Perform each item transfer with the appropriate fractional amount.
        _applyFractionsAndTransferEach(
            orderParameters,
            fillNumerator,
            fillDenominator,
            orderParameters.conduit,
            fulfillerConduit
        );

        // Emit an event signifying that the order has been fulfilled.
        _emitOrderFulfilledEvent(
            orderHash,
            orderParameters.offerer,
            orderParameters.zone,
            msg.sender,
            orderParameters.offer,
            orderParameters.consideration
        );

        // Clear the reentrancy guard.
        _reentrancyGuard = _NOT_ENTERED;

        return true;
    }

    /**
     * @dev Internal function to transfer each item contained in a given single
     *      order fulfillment after applying a respective fraction to the amount
     *      being transferred.
     *
     * @param orderParameters  The parameters for the fulfilled order.
     * @param numerator        A value indicating the portion of the order that
     *                         should be filled.
     * @param denominator      A value indicating the total size of the order.
     * @param offererConduit   An address indicating what conduit, if any, to
     *                         source the offerer's token approvals from. The
     *                         null address signifies that no conduit should be
     *                         used (and direct approvals set on Consideration)
     *                         and `address(1)` signifies to utilize the legacy
     *                         user proxy for the offerer.
     * @param fulfillerConduit An address indicating what conduit, if any, to
     *                         source the fulfiller's token approvals from. The
     *                         null address signifies that no conduit should be
     *                         used (and direct approvals set on Consideration)
     *                         and `address(1)` signifies to utilize the legacy
     *                         user proxy for the fulfiller.
     */
    function _applyFractionsAndTransferEach(
        OrderParameters memory orderParameters,
        uint256 numerator,
        uint256 denominator,
        address offererConduit,
        address fulfillerConduit
    ) internal {
        // @todo - add better comments
        // Derive order duration, time elapsed, and time remaining.
        uint256 duration = orderParameters.endTime - orderParameters.startTime;
        uint256 elapsed = block.timestamp - orderParameters.startTime;
        uint256 remaining = duration - elapsed;

        // Put ether value supplied by the caller on the stack.
        uint256 etherRemaining = msg.value;

        /**
         * Repurpose existing OfferItem memory regions on the offer array for
         * the order by overriding the _transfer function pointer to accept a
         * modified OfferItem argument in place of the usual ReceivedItem:
         *
         *   ========= OfferItem ==========   ====== ReceivedItem ======
         *   ItemType itemType; ------------> ItemType itemType;
         *   address token; ----------------> address token;
         *   uint256 identifierOrCriteria; -> uint256 identifier;
         *   uint256 startAmount; ----------> uint256 amount;
         *   uint256 endAmount; ------------> address recipient;
         */

        // Declare a nested scope to access function pointers directly (required
        // as of solidity 0.6.x) in order to override _transfer argument types.
        {
            // Declare a virtual function pointer taking an OfferItem argument.
            function(OfferItem memory, address, address)
                internal _transferOfferItem;

            // Assign _transfer function to a new function pointer (it takes a
            /// ReceivedItem as its initial argument), allocating memory.
            function(ReceivedItem memory, address, address)
                internal _transferReceivedItem = _transfer;

            // Utilize assembly to override the virtual function pointer.
            assembly {
                // Cast initial ReceivedItem argument type to an OfferItem type.
                _transferOfferItem := _transferReceivedItem
            }

            // Iterate over each offer on the order.
            for (uint256 i = 0; i < orderParameters.offer.length; ) {
                // Retrieve the offer item.
                OfferItem memory offerItem = orderParameters.offer[i];

                // Apply fill fraction to derive offer item amount to transfer.
                uint256 amount = _applyFraction(
                    offerItem.startAmount,
                    offerItem.endAmount,
                    numerator,
                    denominator,
                    elapsed,
                    remaining,
                    duration,
                    false
                );

                // Utilize assembly to set overloaded offerItem arguments.
                assembly {
                    // Write derived fractional amount to startAmount as amount.
                    mstore(add(offerItem, 0x60), amount)
                    // Write fulfiller (i.e. caller) to endAmount as recipient.
                    mstore(add(offerItem, 0x80), caller())
                }

                // Reduce available value if offer spent ETH or a native token.
                if (offerItem.itemType == ItemType.NATIVE) {
                    // Ensure that sufficient native tokens are still available.
                    if (amount > etherRemaining) {
                        revert InsufficientEtherSupplied();
                    }

                    // Skip underflow check as a comparison has just been made.
                    unchecked {
                        etherRemaining -= amount;
                    }
                }

                // Transfer the item from the offerer to the caller.
                _transferOfferItem(
                    offerItem,
                    orderParameters.offerer,
                    offererConduit
                );

                // Skip overflow check as for loop is indexed starting at zero.
                unchecked {
                    ++i;
                }
            }
        }

        /**
         * Repurpose existing ConsiderationItem memory regions on the
         * consideration array for the order by overriding the _transfer
         * function pointer to accept a modified ConsiderationItem argument in
         * place of the usual ReceivedItem:
         *
         *   ====== ConsiderationItem =====   ====== ReceivedItem ======
         *   ItemType itemType; ------------> ItemType itemType;
         *   address token; ----------------> address token;
         *   uint256 identifierOrCriteria;--> uint256 identifier;
         *   uint256 startAmount; ----------> uint256 amount;
         *   uint256 endAmount;        /----> address recipient;
         *   address recipient; ------/
         */

        // Declare a new nested scope to perform a type cast via function
        // pointer assignment in order to override _transfer argument types.
        {
            // Declare virtual function pointer with ConsiderationItem argument.
            function(ConsiderationItem memory, address, address)
                internal _transferConsiderationItem;

            // Reassign _transfer function to a new function pointer (it takes a
            /// ReceivedItem as its initial argument), allocating memory.
            function(ReceivedItem memory, address, address)
                internal _transferReceivedItem = _transfer;

            // Utilize assembly to override the virtual function pointer.
            assembly {
                // Cast ReceivedItem argument type to ConsiderationItem type.
                _transferConsiderationItem := _transferReceivedItem
            }

            // Iterate over each consideration on the order.
            for (uint256 i = 0; i < orderParameters.consideration.length; ) {
                // Retrieve the consideration item.
                ConsiderationItem memory considerationItem = (
                    orderParameters.consideration[i]
                );

                // Apply fraction & derive considerationItem amount to transfer.
                uint256 amount = _applyFraction(
                    considerationItem.startAmount,
                    considerationItem.endAmount,
                    numerator,
                    denominator,
                    elapsed,
                    remaining,
                    duration,
                    true
                );

                // Use assembly to set overloaded considerationItem arguments.
                assembly {
                    // Write derived fractional amount to startAmount as amount.
                    mstore(add(considerationItem, 0x60), amount)

                    // Write original recipient to endAmount as recipient.
                    mstore(
                        add(considerationItem, 0x80),
                        mload(add(considerationItem, 0xa0))
                    )
                }

                // Reduce available value if offer spent ETH or a native token.
                if (considerationItem.itemType == ItemType.NATIVE) {
                    // Ensure that sufficient native tokens are still available.
                    if (amount > etherRemaining) {
                        revert InsufficientEtherSupplied();
                    }

                    // Skip underflow check as a comparison has just been made.
                    unchecked {
                        etherRemaining -= amount;
                    }
                }

                // Transfer item from caller to recipient specified by the item.
                _transferConsiderationItem(
                    considerationItem,
                    msg.sender,
                    fulfillerConduit
                );

                // Skip overflow check as for loop is indexed starting at zero.
                unchecked {
                    ++i;
                }
            }
        }

        // If any ether remains after fulfillments...
        if (etherRemaining != 0) {
            // return it to the caller.
            _transferEth(payable(msg.sender), etherRemaining);
        }
    }

    /**
     * @dev Internal function to validate a group of orders, update their
     *      statuses, reduce amounts by their previously filled fractions, apply
     *      criteria resolvers, and emit OrderFulfilled events.
     *
     * @param advancedOrders    The advanced orders to validate and reduce by
     *                          their previously filled amounts.
     * @param criteriaResolvers An array where each element contains a reference
     *                          to a specific order as well as that order's
     *                          offer or consideration, a token identifier, and
     *                          a proof that the supplied token identifier is
     *                          contained in the order's merkle root. Note that
     *                          a root of zero indicates that any transferrable
     *                          token identifier is valid and that no proof
     *                          needs to be supplied.
     */
    function _validateOrdersAndPrepareToFulfill(
        AdvancedOrder[] memory advancedOrders,
        CriteriaResolver[] memory criteriaResolvers,
        bool revertOnInvalid
    ) internal {
        // Ensure this function cannot be triggered during a reentrant call.
        _setReentrancyGuard();

        // Read length of orders array and place on the stack.
        uint256 totalOrders = advancedOrders.length;

        // Track the order hash for each order being fulfilled.
        bytes32[] memory orderHashes = new bytes32[](totalOrders);

        // Override orderHashes length to zero after memory has been allocated.
        assembly {
            mstore(orderHashes, 0)
        }

        // Skip overflow checks as all for loops are indexed starting at zero.
        unchecked {
            // Iterate over each order.
            for (uint256 i = 0; i < totalOrders; ++i) {
                // Retrieve the current order.
                AdvancedOrder memory advancedOrder = advancedOrders[i];

                // Validate it, update status, and determine fraction to fill.
                (
                    bytes32 orderHash,
                    uint256 numerator,
                    uint256 denominator
                ) = _validateOrderAndUpdateStatus(
                        advancedOrder,
                        revertOnInvalid,
                        orderHashes
                    );

                // Update the length of the orderHashes array.
                assembly {
                    mstore(orderHashes, add(i, 1))
                }

                // Place the start time for the order on the stack.
                uint256 startTime = advancedOrder.parameters.startTime;

                // Derive the duration for the order and place it on the stack.
                uint256 duration = advancedOrder.parameters.endTime - startTime;

                // Derive time elapsed since the order started & place on stack.
                uint256 elapsed = block.timestamp - startTime;

                // Derive time remaining until order expires and place on stack.
                uint256 remaining = duration - elapsed;

                // Do not track hash or adjust prices if order is not fulfilled.
                if (numerator == 0) {
                    // Mark fill fraction as zero if the order is not fulfilled.
                    advancedOrder.numerator = 0;

                    // Continue iterating through the remaining orders.
                    continue;
                }

                // Otherwise, track the order hash in question.
                orderHashes[i] = orderHash;

                // Retrieve array of offer items for the order in question.
                OfferItem[] memory offer = advancedOrder.parameters.offer;

                // Iterate over each offer item on the order.
                for (uint256 j = 0; j < offer.length; ++j) {
                    // Retrieve the offer item.
                    OfferItem memory offerItem = offer[j];

                    // Apply order fill fraction to offer item end amount.
                    uint256 endAmount = _getFraction(
                        numerator,
                        denominator,
                        offerItem.endAmount
                    );

                    // Reuse same fraction if start and end amounts are equal.
                    if (offerItem.startAmount == offerItem.endAmount) {
                        // Apply derived amount to both start and end amount.
                        offerItem.startAmount = endAmount;
                    } else {
                        // Apply order fill fraction to offer item start amount.
                        offerItem.startAmount = _getFraction(
                            numerator,
                            denominator,
                            offerItem.startAmount
                        );
                    }

                    // Update end amount in memory to match the derived amount.
                    offerItem.endAmount = endAmount;

                    // Adjust offer amount using current time; round down.
                    offerItem.startAmount = _locateCurrentAmount(
                        offerItem.startAmount,
                        offerItem.endAmount,
                        elapsed,
                        remaining,
                        duration,
                        false // round down
                    );
                }

                // Retrieve array of consideration items for order in question.
                ConsiderationItem[] memory consideration = (
                    advancedOrder.parameters.consideration
                );

                // Iterate over each consideration item on the order.
                for (uint256 j = 0; j < consideration.length; ++j) {
                    // Retrieve the consideration item.
                    ConsiderationItem memory considerationItem = (
                        consideration[j]
                    );

                    // Apply fraction to consideration item end amount.
                    uint256 endAmount = _getFraction(
                        numerator,
                        denominator,
                        considerationItem.endAmount
                    );

                    // Reuse same fraction if start and end amounts are equal.
                    if (
                        considerationItem.startAmount ==
                        considerationItem.endAmount
                    ) {
                        // Apply derived amount to both start and end amount.
                        considerationItem.startAmount = endAmount;
                    } else {
                        // Apply fraction to consideration item start amount.
                        considerationItem.startAmount = _getFraction(
                            numerator,
                            denominator,
                            considerationItem.startAmount
                        );
                    }

                    // Update end amount in memory to match the derived amount.
                    considerationItem.endAmount = endAmount;

                    // Adjust consideration amount using current time; round up.
                    considerationItem.startAmount = (
                        _locateCurrentAmount(
                            considerationItem.startAmount,
                            considerationItem.endAmount,
                            elapsed,
                            remaining,
                            duration,
                            true // round up
                        )
                    );

                    // Utilize assembly to manually "shift" the recipient value.
                    assembly {
                        // Write recipient to endAmount, as endAmount is not
                        // used from this point on and can be repurposed to fit
                        // the layout of a ReceivedItem.
                        mstore(
                            add(considerationItem, 0x80), // endAmount
                            mload(add(considerationItem, 0xa0)) // recipient
                        )
                    }
                }
            }
        }

        // Apply criteria resolvers to each order as applicable.
        _applyCriteriaResolvers(advancedOrders, criteriaResolvers);

        // Determine the fulfiller (revertOnInvalid ? address(0) : msg.sender).
        address fulfiller;

        // Utilize assembly to operate on revertOnInvalid boolean as an integer.
        assembly {
            // Set the fulfiller to the caller if revertOnValid is false.
            fulfiller := mul(iszero(revertOnInvalid), caller())
        }

        // Emit an event for each order signifying that it has been fulfilled.
        // Skip overflow checks as all for loops are indexed starting at zero.
        unchecked {
            // Iterate over each order.
            for (uint256 i = 0; i < totalOrders; ++i) {
                // Do not emit an event if no order hash is present.
                if (orderHashes[i] == bytes32(0)) {
                    continue;
                }

                // Retrieve parameters for the order in question.
                OrderParameters memory orderParameters = (
                    advancedOrders[i].parameters
                );

                // Emit an OrderFulfilled event.
                _emitOrderFulfilledEvent(
                    orderHashes[i],
                    orderParameters.offerer,
                    orderParameters.zone,
                    fulfiller,
                    orderParameters.offer,
                    orderParameters.consideration
                );
            }
        }
    }

    /**
     * @dev Internal function to fulfill an arbitrary number of orders, either
     *      full or partial, after validating, adjusting amounts, and applying
     *      criteria resolvers.
     *
     * @param advancedOrders     The orders to match, including a fraction to
     *                           attempt to fill for each order.
     * @param fulfillments       An array of elements allocating offer
     *                           components to consideration components. Note
     *                           that the final amount of each consideration
     *                           component must be zero for a match operation to
     *                           be considered valid.
     *
     * @return standardExecutions An array of elements indicating the sequence
     *                            of non-batch transfers performed as part of
     *                            matching the given orders.
     * @return batchExecutions    An array of elements indicating the sequence
     *                            of batch transfers performed as part of
     *                            matching the given orders.
     */
    function _fulfillAdvancedOrders(
        AdvancedOrder[] memory advancedOrders,
        Fulfillment[] calldata fulfillments
    )
        internal
        returns (
            Execution[] memory standardExecutions,
            BatchExecution[] memory batchExecutions
        )
    {
        // Allocate executions by fulfillment and apply them to each execution.
        Execution[] memory executions = new Execution[](fulfillments.length);

        // Skip overflow checks as all for loops are indexed starting at zero.
        unchecked {
            // Track number of filtered executions.
            uint256 totalFilteredExecutions = 0;

            // Iterate over each fulfillment.
            for (uint256 i = 0; i < fulfillments.length; ++i) {
                /// Retrieve the fulfillment in question.
                Fulfillment memory fulfillment = fulfillments[i];

                // Derive the execution corresponding with the fulfillment.
                Execution memory execution = _applyFulfillment(
                    advancedOrders,
                    fulfillment.offerComponents,
                    fulfillment.considerationComponents
                );

                // If offerer and recipient on the execution are the same...
                if (execution.item.recipient == execution.offerer) {
                    // increment total filtered executions.
                    totalFilteredExecutions += 1;
                } else {
                    // Otherwise, assign the execution to the executions array.
                    executions[i - totalFilteredExecutions] = execution;
                }
            }

            // If some number of executions have been filtered...
            if (totalFilteredExecutions != 0) {
                // reduce the total length of the executions array.
                assembly {
                    mstore(
                        executions,
                        sub(mload(executions), totalFilteredExecutions)
                    )
                }
            }
        }

        // Perform final checks and compress executions into standard and batch.
        (
            ,
            standardExecutions,
            batchExecutions
        ) = _performFinalChecksAndExecuteOrders(advancedOrders, executions);

        // Return both standard and batch ERC1155 executions.
        return (standardExecutions, batchExecutions);
    }

    /**
     * @dev Internal function to fulfill a group of validated orders, fully or
     *      partially, with an arbitrary number of items for offer and
     *      consideration per order and to execute transfers. Any order that is
     *      not currently active, has already been fully filled, or has been
     *      cancelled will be omitted. Remaining offer and consideration items
     *      will then be aggregated where possible as indicated by the supplied
     *      offer and consideration component arrays and aggregated items will
     *      be transferred to the fulfiller or to each intended recipient,
     *      respectively. Note that a failing item transfer or an issue with
     *      order formatting will cause the entire batch to fail.
     *
     * @param advancedOrders            The orders to fulfill along with the
     *                                  fraction of those orders to attempt to
     *                                  fill. Note that both the offerer and the
     *                                  fulfiller must first approve this
     *                                  contract (or the conduit if indicated by
     *                                  the order) to transfer any relevant
     *                                  tokens on their behalf and that
     *                                  contracts must implement
     *                                  `onERC1155Received` in order to receive
     *                                  ERC1155 tokens as consideration. Also
     *                                  note that all offer and consideration
     *                                  components must have no remainder after
     *                                  multiplication of the respective amount
     *                                  with the supplied fraction for an
     *                                  order's partial fill amount to be
     *                                  considered valid.
     * @param offerFulfillments         An array of FulfillmentComponent arrays
     *                                  indicating which offer items to attempt
     *                                  to aggregate when preparing executions.
     * @param considerationFulfillments An array of FulfillmentComponent arrays
     *                                  indicating which consideration items to
     *                                  attempt to aggregate when preparing
     *                                  executions.
     *
     * @return availableOrders    An array of booleans indicating if each order
     *                            with an index corresponding to the index of
     *                            the returned boolean was fulfillable or not.
     * @return standardExecutions An array of elements indicating the sequence
     *                            of non-batch transfers performed as part of
     *                            matching the given orders.
     * @return batchExecutions    An array of elements indicating the sequence
     *                            of batch transfers performed as part of
     *                            matching the given orders.
     */
    function _fulfillAvailableOrders(
        AdvancedOrder[] memory advancedOrders,
        FulfillmentComponent[][] memory offerFulfillments,
        FulfillmentComponent[][] memory considerationFulfillments,
        address fulfillerConduit
    )
        internal
        returns (
            bool[] memory availableOrders,
            Execution[] memory standardExecutions,
            BatchExecution[] memory batchExecutions
        )
    {
        // Allocate an execution for each offer and consideration fulfillment.
        Execution[] memory executions = new Execution[](
            offerFulfillments.length + considerationFulfillments.length
        );

        // Skip overflow checks as all for loops are indexed starting at zero.
        unchecked {
            // Track number of filtered executions.
            uint256 totalFilteredExecutions = 0;

            // Iterate over each offer fulfillment.
            for (uint256 i = 0; i < offerFulfillments.length; ++i) {
                /// Retrieve the offer fulfillment components in question.
                FulfillmentComponent[] memory components = offerFulfillments[i];

                // Derive aggregated execution corresponding with fulfillment.
                Execution memory execution = _aggregateAvailable(
                    advancedOrders,
                    Side.OFFER,
                    components,
                    fulfillerConduit
                );

                // If offerer and recipient on the execution are the same...
                if (execution.item.recipient == execution.offerer) {
                    // increment total filtered executions.
                    totalFilteredExecutions += 1;
                } else {
                    // Otherwise, assign the execution to the executions array.
                    executions[i - totalFilteredExecutions] = execution;
                }
            }

            // Iterate over each consideration fulfillment.
            for (uint256 i = 0; i < considerationFulfillments.length; ++i) {
                /// Retrieve consideration fulfillment components in question.
                FulfillmentComponent[] memory components = (
                    considerationFulfillments[i]
                );

                // Derive aggregated execution corresponding with fulfillment.
                Execution memory execution = _aggregateAvailable(
                    advancedOrders,
                    Side.CONSIDERATION,
                    components,
                    fulfillerConduit
                );

                // If offerer and recipient on the execution are the same...
                if (execution.item.recipient == execution.offerer) {
                    // increment total filtered executions.
                    totalFilteredExecutions += 1;
                } else {
                    // Otherwise, assign the execution to the executions array.
                    executions[
                        i + offerFulfillments.length - totalFilteredExecutions
                    ] = execution;
                }
            }

            // If some number of executions have been filtered...
            if (totalFilteredExecutions != 0) {
                // reduce the total length of the executions array.
                assembly {
                    mstore(
                        executions,
                        sub(mload(executions), totalFilteredExecutions)
                    )
                }
            }
        }

        // Revert if no orders are available.
        if (executions.length == 0) {
            revert NoSpecifiedOrdersAvailable();
        }

        // Perform final checks, compress executions, and return.
        return _performFinalChecksAndExecuteOrders(advancedOrders, executions);
    }

    /**
     * @dev Internal function to perform a final check that each consideration
     *      item for an arbitrary number of fulfilled orders has been met and to
     *      compress and trigger associated execututions, transferring the
     *      respective items.
     *
     * @param advancedOrders     The orders to check and perform executions for.
     * @param executions         An array of uncompressed elements indicating
     *                           the sequence of transfers to perform when
     *                           fulfilling the given orders.
     *
     * @return availableOrders    An array of booleans indicating if each order
     *                            with an index corresponding to the index of
     *                            the returned boolean was fulfillable or not.
     * @return standardExecutions An array of elements indicating the sequence
     *                            of non-batch transfers performed as part of
     *                            fulfilling the given orders.
     * @return batchExecutions    An array of elements indicating the sequence
     *                            of batch transfers performed as part of
     *                            fulfilling the given orders.
     */
    function _performFinalChecksAndExecuteOrders(
        AdvancedOrder[] memory advancedOrders,
        Execution[] memory executions
    )
        internal
        returns (
            bool[] memory availableOrders,
            Execution[] memory standardExecutions,
            BatchExecution[] memory batchExecutions
        )
    {
        // Retrieve the length of the advanced orders array and place on stack.
        uint256 totalOrders = advancedOrders.length;

        // Initialize array for tracking available orders.
        availableOrders = new bool[](totalOrders);

        // Skip overflow checks as all for loops are indexed starting at zero.
        unchecked {
            // Iterate over orders to ensure all considerations are met.
            for (uint256 i = 0; i < totalOrders; ++i) {
                // Retrieve the order in question.
                AdvancedOrder memory advancedOrder = advancedOrders[i];

                // Skip consideration item checks for order if not fulfilled.
                if (advancedOrder.numerator == 0) {
                    // Note: orders do not need to be marked as unavailable as a
                    // new memory region has been allocated. Review carefully if
                    // altering compiler version or managing memory manually.
                    continue;
                }

                // Mark the order as available.
                availableOrders[i] = true;

                // Retrieve consideration items to ensure they are fulfilled.
                ConsiderationItem[] memory consideration = (
                    advancedOrder.parameters.consideration
                );

                // Iterate over each consideration item to ensure it is met.
                for (uint256 j = 0; j < consideration.length; ++j) {
                    // Retrieve remaining amount on the consideration item.
                    uint256 unmetAmount = consideration[j].startAmount;

                    // Revert if the remaining amount is not zero.
                    if (unmetAmount != 0) {
                        revert ConsiderationNotMet(i, j, unmetAmount);
                    }
                }
            }
        }

        // Split executions into "standard" (no batch) and "batch" executions.
        (standardExecutions, batchExecutions) = _compressExecutions(executions);

        // Put ether value supplied by the caller on the stack.
        uint256 etherRemaining = msg.value;

        // Iterate over each standard execution.
        for (uint256 i = 0; i < standardExecutions.length; ) {
            // Retrieve the execution and the associated received item.
            Execution memory execution = standardExecutions[i];
            ReceivedItem memory item = execution.item;

            // If execution transfers native tokens, reduce value available.
            if (item.itemType == ItemType.NATIVE) {
                // Ensure that sufficient native tokens are still available.
                if (item.amount > etherRemaining) {
                    revert InsufficientEtherSupplied();
                }

                // Skip underflow check as amount is less than ether remaining.
                unchecked {
                    etherRemaining -= item.amount;
                }
            }

            // Transfer the item specified by the execution.
            _transfer(item, execution.offerer, execution.conduit);

            // Skip overflow check as for loop is indexed starting at zero.
            unchecked {
                ++i;
            }
        }

        // Skip overflow check as for loop is indexed starting at zero.
        unchecked {
            // Iterate over each batch execution.
            for (uint256 i = 0; i < batchExecutions.length; ++i) {
                _batchTransferERC1155(batchExecutions[i]);
            }
        }

        // If any ether remains after fulfillments, return it to the caller.
        if (etherRemaining != 0) {
            _transferEth(payable(msg.sender), etherRemaining);
        }

        // Clear the reentrancy guard.
        _reentrancyGuard = _NOT_ENTERED;

        // Return arrays with available orders and triggered executions.
        return (availableOrders, standardExecutions, batchExecutions);
    }

    /**
     * @dev Internal function to transfer a given item.
     *
     * @param item    The item to transfer, including an amount and recipient.
     * @param offerer The account offering the item, i.e. the from address.
     * @param conduit An address indicating what conduit, if any, to source
     *                token approvals from. The null address signifies that no
     *                conduit should be used (and direct approvals set on
     *                Consideration) and `address(1)` signifies to utilize the
     *                legacy user proxy for the transfer.
     */
    function _transfer(
        ReceivedItem memory item,
        address offerer,
        address conduit
    ) internal {
        // If the item type indicates Ether or a native token...
        if (item.itemType == ItemType.NATIVE) {
            // transfer the native tokens to the recipient.
            _transferEth(item.recipient, item.amount);
        } else if (item.itemType == ItemType.ERC20) {
            // For an ERC20 item...
            // Transfer ERC20 token from the offerer to the recipient.
            _transferERC20(item.token, offerer, item.recipient, item.amount);
        } else {
            // Otherwise, transfer item based on item type & conduit preference.
            if (item.itemType == ItemType.ERC721) {
                // Transfer ERC721 token from the offerer to the recipient.
                _transferERC721(
                    item.token,
                    offerer,
                    item.recipient,
                    item.identifier,
                    item.amount,
                    conduit
                );
            } else {
                // Transfer ERC1155 token from the offerer to the recipient.
                _transferERC1155(
                    item.token,
                    offerer,
                    item.recipient,
                    item.identifier,
                    item.amount,
                    conduit
                );
            }
        }
    }

    /**
     * @dev Internal function to transfer Ether or other native tokens to a
     *      given recipient.
     *
     * @param to     The recipient of the transfer.
     * @param amount The amount to transfer.
     */
    function _transferEth(address payable to, uint256 amount) internal {
        bool success;

        assembly {
            // Transfer the ETH and store if it succeeded or not.
            success := call(gas(), to, amount, 0, 0, 0, 0)
        }

        // If the call fails...
        if (!success) {
            // Revert and pass the revert reason along if one was returned.
            _revertWithReasonIfOneIsReturned();

            // Otherwise, revert with a generic error message.
            revert EtherTransferGenericFailure(to, amount);
        }
    }

    /**
     * @dev Internal function to transfer ERC20 tokens from a given originator
     *      to a given recipient. Sufficient approvals must be set on this
     *      contract (note that proxies are not utilized for ERC20 items).
     *
     * @param token      The ERC20 token to transfer.
     * @param from       The originator of the transfer.
     * @param to         The recipient of the transfer.
     * @param amount     The amount to transfer.
     */
    function _transferERC20(
        address token,
        address from,
        address to,
        uint256 amount
    ) internal {
        assembly {
            // Write calldata to free memory pointer, but restore it later.
            let memPointer := mload(FreeMemoryPointerSlot)

            // Write calldata into memory, starting with function selector.
            mstore(ERC20_transferFrom_sig_ptr, ERC20_transferFrom_signature)
            mstore(ERC20_transferFrom_from_ptr, from)
            mstore(ERC20_transferFrom_to_ptr, to)
            mstore(ERC20_transferFrom_amount_ptr, amount)

            // to copy up to 32 bytes of return data to scratch space.
            let callStatus := call(
                gas(),
                token,
                0,
                ERC20_transferFrom_sig_ptr,
                ERC20_transferFrom_length,
                0,
                0x20
            )

            let success := and(
                // Set success to whether the call reverted, if not check it
                // either returned exactly 1 (can't just be non-zero data), or
                // had no return data.
                or(
                    and(eq(mload(0), 1), gt(returndatasize(), 31)),
                    iszero(returndatasize())
                ),
                callStatus
            )

            // If the transfer failed or it returned nothing:
            // Group these because they should be uncommon.
            if iszero(and(success, iszero(iszero(returndatasize())))) {
                // If the token has no code or the transfer failed:
                if iszero(and(iszero(iszero(extcodesize(token))), success)) {
                    // If the transfer failed:
                    if iszero(success) {
                        // If it was due to a revert:
                        if iszero(callStatus) {
                            // If it returned a message, bubble it up:
                            if returndatasize() {
                                // Copy returndata to memory; overwrite existing memory.
                                returndatacopy(0, 0, returndatasize())

                                // Revert, specifying memory region with copied returndata.
                                revert(0, returndatasize())
                            }

                            // Otherwise revert with a generic error message.
                            mstore(
                                TokenTransferGenericFailure_error_sig_ptr,
                                TokenTransferGenericFailure_error_signature
                            )
                            mstore(
                                TokenTransferGenericFailure_error_token_ptr,
                                token
                            )
                            mstore(
                                TokenTransferGenericFailure_error_from_ptr,
                                from
                            )
                            mstore(TokenTransferGenericFailure_error_to_ptr, to)
                            mstore(TokenTransferGenericFailure_error_id_ptr, 0)
                            mstore(
                                TokenTransferGenericFailure_error_amount_ptr,
                                amount
                            )
                            revert(
                                TokenTransferGenericFailure_error_sig_ptr,
                                TokenTransferGenericFailure_error_length
                            )
                        }

                        // Otherwise revert with a message about the token returning false.
                        mstore(
                            BadReturnValueFromERC20OnTransfer_error_sig_ptr,
                            BadReturnValueFromERC20OnTransfer_error_signature
                        )
                        mstore(
                            BadReturnValueFromERC20OnTransfer_error_token_ptr,
                            token
                        )
                        mstore(
                            BadReturnValueFromERC20OnTransfer_error_from_ptr,
                            from
                        )
                        mstore(
                            BadReturnValueFromERC20OnTransfer_error_to_ptr,
                            to
                        )
                        mstore(
                            BadReturnValueFromERC20OnTransfer_error_amount_ptr,
                            amount
                        )
                        revert(
                            BadReturnValueFromERC20OnTransfer_error_sig_ptr,
                            TokenTransferGenericFailure_error_length
                        )
                    }

                    // Otherwise revert with an error about the token not having code:
                    mstore(NoContract_error_sig_ptr, NoContract_error_signature)
                    mstore(NoContract_error_token_ptr, token)
                    revert(NoContract_error_sig_ptr, NoContract_error_length)
                }

                // Otherwise the token just returned nothing but otherwise succeeded,
                // no need to optimize for this as it's not technically ERC20 compliant.
            }

            // Restore the original free memory pointer.
            mstore(FreeMemoryPointerSlot, memPointer)

            // Restore the zero slot to zero.
            mstore(ZeroSlot, 0)
        }
    }

    /**
     * @dev Internal function to transfer a single ERC721 token from a given
     *      originator to a given recipient. Sufficient approvals must be set,
     *      either on the respective conduit or on this contract itself.
     *
     * @param token      The ERC721 token to transfer.
     * @param from       The originator of the transfer.
     * @param to         The recipient of the transfer.
     * @param identifier The tokenId to transfer.
     * @param amount     The "amount" (this value must be equal to one).
     * @param conduit    An address indicating what conduit, if any, to source
     *                   token approvals from. The null address signifies that
     *                   no conduit should be used (and direct approvals set on
     *                   Consideration) and `address(1)` signifies to utilize
     *                   the legacy user proxy for the transfer.
     */
    function _transferERC721(
        address token,
        address from,
        address to,
        uint256 identifier,
        uint256 amount,
        address conduit
    ) internal {
        // Ensure that exactly one 721 item is being transferred.
        if (amount != 1) {
            revert InvalidERC721TransferAmount();
        }

        // If no conduit has been specified...
        if (conduit == address(0)) {
            // Perform transfer via the token contract directly.
            assembly {
                // If the token has no code, revert.
                if iszero(extcodesize(token)) {
                    mstore(NoContract_error_sig_ptr, NoContract_error_signature)
                    mstore(NoContract_error_token_ptr, token)
                    revert(NoContract_error_sig_ptr, NoContract_error_length)
                }

<<<<<<< HEAD
                // Write calldata to free memory pointer, but restore it later.
                let memPointer := mload(FreeMemoryPointerSlot)

                // Write calldata into memory starting with function selector.
                mstore(
                    0,
                    0x23b872dd00000000000000000000000000000000000000000000000000000000
                )
                mstore(0x04, from) // Append "from" argument.
                mstore(0x24, to) // Append the "to" argument.
                mstore(0x44, identifier) // Append identifier.

                // Use 100 as length of calldata equals 4 + 32 * 3. Use 0 and 32
                // to copy up to 32 bytes of return data into scratch space.
                let success := call(gas(), token, 0, 0, 0x64, 0, 0)
=======
                // Write calldata to this slot below, but restore it later.
                let memPointer := mload(0x40)

                // Write calldata into memory starting with function selector.
                mstore(
                    ERC721_transferFrom_sig_ptr,
                    ERC721_transferFrom_signature
                )
                mstore(ERC721_transferFrom_from_ptr, from)
                mstore(ERC721_transferFrom_to_ptr, to)
                mstore(ERC721_transferFrom_id_ptr, identifier)

                let success := call(
                    gas(),
                    token,
                    0,
                    ERC721_transferFrom_sig_ptr,
                    ERC721_transferFrom_length,
                    0,
                    0
                )

                mstore(0x60, 0) // Restore the zero slot to zero.
                mstore(0x40, memPointer) // Restore the memPointer.
>>>>>>> 321ced3e

                // If the transfer reverted:
                if iszero(success) {
                    // If it returned a message, bubble it up:
                    if returndatasize() {
                        // Copy returndata to memory; overwrite existing memory.
                        returndatacopy(0, 0, returndatasize())

                        // Revert, specifying memory region with returndata.
                        revert(0, returndatasize())
                    }

                    // Otherwise revert with a generic error message.
                    mstore(
                        TokenTransferGenericFailure_error_sig_ptr,
                        TokenTransferGenericFailure_error_signature
                    )
                    mstore(TokenTransferGenericFailure_error_token_ptr, token)
                    mstore(TokenTransferGenericFailure_error_from_ptr, from)
                    mstore(TokenTransferGenericFailure_error_to_ptr, to)
                    mstore(TokenTransferGenericFailure_error_id_ptr, identifier)
                    mstore(TokenTransferGenericFailure_error_amount_ptr, amount)
                    revert(
                        TokenTransferGenericFailure_error_sig_ptr,
                        TokenTransferGenericFailure_error_length
                    )
                }

                // Restore the original free memory pointer.
                mstore(FreeMemoryPointerSlot, memPointer)

                // Restore the zero slot to zero.
                mstore(ZeroSlot, 0)
            }
        } else if (conduit == address(1)) {
            // Perform transfer via a call to the proxy for the supplied owner.
            bool success = _callProxy(
                from,
                token,
                abi.encodeCall(
                    ERC721Interface.transferFrom,
                    (from, to, identifier)
                )
            );

            // Ensure that the transfer succeeded.
            _assertValidTokenTransfer(
                success,
                token,
                from,
                to,
                identifier,
                amount
            );
        } else {
            revert("Not yet implemented");
        }
    }

    /**
     * @dev Internal function to transfer ERC1155 tokens from a given originator
     *      to a given recipient. Sufficient approvals must be set, either on
     *      the respective conduit or on this contract itself.
     *
     * @param token      The ERC1155 token to transfer.
     * @param from       The originator of the transfer.
     * @param to         The recipient of the transfer.
     * @param identifier The tokenId to transfer.
     * @param amount     The amount to transfer.
     * @param conduit    An address indicating what conduit, if any, to source
     *                   token approvals from. The null address signifies that
     *                   no conduit should be used (and direct approvals set on
     *                   Consideration) and `address(1)` signifies to utilize
     *                   the legacy user proxy for the transfer.
     */
    function _transferERC1155(
        address token,
        address from,
        address to,
        uint256 identifier,
        uint256 amount,
        address conduit
    ) internal {
        // If no conduit has been specified...
        if (conduit == address(0)) {
            // Perform transfer via the token contract directly.
            assembly {
                // If the token has no code, revert.
                if iszero(extcodesize(token)) {
                    mstore(NoContract_error_sig_ptr, NoContract_error_signature)
                    mstore(NoContract_error_token_ptr, token)
                    revert(NoContract_error_sig_ptr, NoContract_error_length)
                }

<<<<<<< HEAD
                // Retrieve the free memory pointer and place on the stack.
                let memPointer := mload(FreeMemoryPointerSlot)
=======
                // Write calldata to these slots below, but restore them later.
                let memPointer := mload(0x40)
                let slot0x80 := mload(0x80)
                let slot0xA0 := mload(0xA0)
>>>>>>> 321ced3e

                // Write calldata into memory, beginning with function selector.
                mstore(
                    ERC1155_safeTransferFrom_sig_ptr,
                    ERC1155_safeTransferFrom_signature
                )
                mstore(ERC1155_safeTransferFrom_from_ptr, from)
                mstore(ERC1155_safeTransferFrom_to_ptr, to)
                mstore(ERC1155_safeTransferFrom_id_ptr, identifier)
                mstore(ERC1155_safeTransferFrom_amount_ptr, amount)
                mstore(
                    ERC1155_safeTransferFrom_data_offset_ptr,
                    ERC1155_safeTransferFrom_data_length_ptr_minus_sig
                )
                mstore(ERC1155_safeTransferFrom_data_length_ptr, 0)

                let success := call(
                    gas(),
                    token,
                    0,
                    ERC1155_safeTransferFrom_sig_ptr,
                    ERC1155_safeTransferFrom_length,
                    0,
                    0
                )

                mstore(0x80, slot0x80) // Restore slot 0x80.
                mstore(0xA0, slot0xA0) // Restore slot 0xA0.
                mstore(0x40, memPointer) // Restore the memPointer.
                mstore(0x60, 0) // Restore the zero slot to zero.

                // If the transfer reverted:
                if iszero(success) {
                    // If it returned a message, bubble it up:
                    if returndatasize() {
                        // Copy returndata to memory, overwriting existing memory.
                        returndatacopy(0, 0, returndatasize())

                        // Revert, specifying memory region with copied returndata.
                        revert(0, returndatasize())
                    }

                    // Otherwise revert with a generic error message.
                    mstore(
                        TokenTransferGenericFailure_error_sig_ptr,
                        TokenTransferGenericFailure_error_signature
                    )
                    mstore(TokenTransferGenericFailure_error_token_ptr, token)
                    mstore(TokenTransferGenericFailure_error_from_ptr, from)
                    mstore(TokenTransferGenericFailure_error_to_ptr, to)
                    mstore(TokenTransferGenericFailure_error_id_ptr, identifier)
                    mstore(TokenTransferGenericFailure_error_amount_ptr, amount)
                    revert(
                        TokenTransferGenericFailure_error_sig_ptr,
                        TokenTransferGenericFailure_error_length
                    )
                }
            }
        } else if (conduit == address(1)) {
            // Perform transfer via a call to the proxy for the supplied owner.
            bool success = _callProxy(
                from,
                token,
                abi.encodeWithSelector(
                    ERC1155Interface.safeTransferFrom.selector,
                    from,
                    to,
                    identifier,
                    amount,
                    ""
                )
            );

            // Ensure that the transfer succeeded.
            _assertValidTokenTransfer(
                success,
                token,
                from,
                to,
                identifier,
                amount
            );
        } else {
            revert("Not yet implemented");
        }
    }

    /**
     * @dev Internal function to transfer a batch of ERC1155 tokens from a given
     *      originator to a given recipient. Sufficient approvals must be set,
     *      either on the respective conduit or on this contract itself.
     *
     * @param batchExecution The batch of 1155 tokens to be transferred.
     */
    function _batchTransferERC1155(BatchExecution memory batchExecution)
        internal
    {
        // Place elements of the batch execution in memory onto the stack.
        address conduit = batchExecution.conduit;
        address token = batchExecution.token;
        address from = batchExecution.from;
        address to = batchExecution.to;

        // Retrieve the tokenIds and amounts.
        uint256[] memory tokenIds = batchExecution.tokenIds;
        uint256[] memory amounts = batchExecution.amounts;

        bool success;

        // If no conduit has been specified...
        if (conduit == address(0)) {
            // Perform transfer via the token contract directly.
            (success, ) = token.call(
                abi.encodeWithSelector(
                    ERC1155Interface.safeBatchTransferFrom.selector,
                    from,
                    to,
                    tokenIds,
                    amounts,
                    ""
                )
            );
        } else if (conduit == address(1)) {
            // Perform transfer via a call to the proxy for the supplied owner.
            success = _callProxy(
                from,
                token,
                abi.encodeWithSelector(
                    ERC1155Interface.safeBatchTransferFrom.selector,
                    from,
                    to,
                    tokenIds,
                    amounts,
                    ""
                )
            );
        } else {
            revert("Not yet implemented");
        }

        // If the call fails...
        if (!success) {
            // Revert and pass the revert reason along if one was returned.
            _revertWithReasonIfOneIsReturned();

            // Otherwise, revert with a generic 1155 batch transfer error.
            revert ERC1155BatchTransferGenericFailure(
                token,
                from,
                to,
                tokenIds,
                amounts
            );
        }

        // Ensure that a contract is deployed to the token address.
        _assertContractIsDeployed(token);
    }

    /**
     * @dev Internal function to trigger a call to a proxy contract. The proxy
     *      contract must be registered on the legacy proxy registry for the
     *      given proxy owner and must declare that its implementation matches
     *      the required proxy implementation in accordance with EIP-897.
     *
     * @param proxyOwner The original owner of the proxy in question. Note that
     *                   this owner may have been modified since the proxy was
     *                   originally deployed.
     * @param target     The account that should be called by the proxy.
     * @param callData   The calldata to supply when calling the target from the
     *                   proxy.
     *
     * @return success The status of the call to the proxy.
     */
    function _callProxy(
        address proxyOwner,
        address target,
        bytes memory callData
    ) internal returns (bool success) {
        // Retrieve the user proxy from the registry assuming one is set.
        address proxy = _LEGACY_PROXY_REGISTRY.proxies(proxyOwner);

        // Assert that the user proxy has the correct implementation.
        if (
            ProxyInterface(proxy).implementation() !=
            _REQUIRED_PROXY_IMPLEMENTATION
        ) {
            revert InvalidProxyImplementation();
        }

        // perform call to proxy via proxyAssert and HowToCall = CALL (value 0).
        (success, ) = proxy.call(
            abi.encodeWithSelector(
                ProxyInterface.proxyAssert.selector,
                target,
                0,
                callData
            )
        );
    }

    /**
     * @dev Internal function to transfer Ether (or other native tokens) to a
     *      given recipient as part of basic order fulfillment. Note that
     *      proxies are not utilized for native tokens as the transferred amount
     *      must be provided as msg.value.
     *
     * @param amount      The amount to transfer.
     * @param parameters  The parameters of the basic order in question.
     */
    function _transferEthAndFinalize(
        uint256 amount,
        BasicOrderParameters calldata parameters
    ) internal {
        // Put ether value supplied by the caller on the stack.
        uint256 etherRemaining = msg.value;

        // Iterate over each additional recipient.
        for (uint256 i = 0; i < parameters.additionalRecipients.length; ) {
            // Retrieve the additional recipient.
            AdditionalRecipient calldata additionalRecipient = (
                parameters.additionalRecipients[i]
            );

            // Read ether amount to transfer to recipient and place on stack.
            uint256 additionalRecipientAmount = additionalRecipient.amount;

            // Ensure that sufficient Ether is available.
            if (additionalRecipientAmount > etherRemaining) {
                revert InsufficientEtherSupplied();
            }

            // Transfer Ether to the additional recipient.
            _transferEth(
                additionalRecipient.recipient,
                additionalRecipientAmount
            );

            // Skip underflow check as subtracted value is less than remaining.
            unchecked {
                // Reduce ether value available.
                etherRemaining -= additionalRecipientAmount;
            }

            // Skip overflow check as for loop is indexed starting at zero.
            unchecked {
                ++i;
            }
        }

        // Ensure that sufficient Ether is still available.
        if (amount > etherRemaining) {
            revert InsufficientEtherSupplied();
        }

        // Transfer Ether to the offerer.
        _transferEth(parameters.offerer, amount);

        // If any Ether remains after transfers, return it to the caller.
        if (etherRemaining > amount) {
            // Skip underflow check as etherRemaining > amount.
            unchecked {
                // Transfer remaining Ether to the caller.
                _transferEth(payable(msg.sender), etherRemaining - amount);
            }
        }

        // Clear the reentrancy guard.
        _reentrancyGuard = _NOT_ENTERED;
    }

    /**
     * @dev Internal function to transfer ERC20 tokens to a given recipient as
     *      part of basic order fulfillment. Note that proxies are not utilized
     *      for ERC20 tokens.
     *
     * @param from        The originator of the ERC20 token transfer.
     * @param to          The recipient of the ERC20 token transfer.
     * @param erc20Token  The ERC20 token to transfer.
     * @param amount      The amount of ERC20 tokens to transfer.
     * @param parameters  The parameters of the order.
     * @param fromOfferer Whether to decrement amount from the offered amount.
     */
    function _transferERC20AndFinalize(
        address from,
        address to,
        address erc20Token,
        uint256 amount,
        BasicOrderParameters calldata parameters,
        bool fromOfferer
    ) internal {
        // Iterate over each additional recipient.
        for (uint256 i = 0; i < parameters.additionalRecipients.length; ) {
            // Retrieve the additional recipient.
            AdditionalRecipient calldata additionalRecipient = (
                parameters.additionalRecipients[i]
            );

            // Decrement the amount to transfer to fulfiller if indicated.
            if (fromOfferer) {
                amount -= additionalRecipient.amount;
            }

            // Transfer ERC20 tokens to additional recipient given approval.
            _transferERC20(
                erc20Token,
                from,
                additionalRecipient.recipient,
                additionalRecipient.amount
            );

            // Skip overflow check as for loop is indexed starting at zero.
            unchecked {
                ++i;
            }
        }

        // Transfer ERC20 token amount (from account must have proper approval).
        _transferERC20(erc20Token, from, to, amount);

        // Clear the reentrancy guard.
        _reentrancyGuard = _NOT_ENTERED;
    }

    /**
     * @dev Internal function to ensure that the sentinel value for the
     *      reentrancy guard is not currently set and, if not, to set the
     *      sentinel value for the reentrancy guard.
     */
    function _setReentrancyGuard() internal {
        // Ensure that the reentrancy guard is not already set.
        _assertNonReentrant();

        // Set the reentrancy guard.
        _reentrancyGuard = _ENTERED;
    }

    /**
     * @dev Internal function to emit an OrderFulfilled event. OfferItems are
     *      translated into SpentItems and ConsiderationItems are translated
     *      into ReceivedItems.
     *
     * @param orderHash     The order hash.
     * @param offerer       The offerer for the order.
     * @param zone          The zone for the order.
     * @param fulfiller     The fulfiller of the order, or the null address if
     *                      the order was fulfilled via order matching.
     * @param offer         The offer items for the order.
     * @param consideration The consideration items for the order.
     */
    function _emitOrderFulfilledEvent(
        bytes32 orderHash,
        address offerer,
        address zone,
        address fulfiller,
        OfferItem[] memory offer,
        ConsiderationItem[] memory consideration
    ) internal {
        // Cast already-modified offer memory region as spent items.
        SpentItem[] memory spentItems;
        assembly {
            spentItems := offer
        }

        // Cast already-modified consideration memory region as received items.
        ReceivedItem[] memory receivedItems;
        assembly {
            receivedItems := consideration
        }

        // Emit an event signifying that the order has been fulfilled.
        emit OrderFulfilled(
            orderHash,
            offerer,
            zone,
            fulfiller,
            spentItems,
            receivedItems
        );
    }
}<|MERGE_RESOLUTION|>--- conflicted
+++ resolved
@@ -1893,25 +1893,8 @@
                     revert(NoContract_error_sig_ptr, NoContract_error_length)
                 }
 
-<<<<<<< HEAD
                 // Write calldata to free memory pointer, but restore it later.
                 let memPointer := mload(FreeMemoryPointerSlot)
-
-                // Write calldata into memory starting with function selector.
-                mstore(
-                    0,
-                    0x23b872dd00000000000000000000000000000000000000000000000000000000
-                )
-                mstore(0x04, from) // Append "from" argument.
-                mstore(0x24, to) // Append the "to" argument.
-                mstore(0x44, identifier) // Append identifier.
-
-                // Use 100 as length of calldata equals 4 + 32 * 3. Use 0 and 32
-                // to copy up to 32 bytes of return data into scratch space.
-                let success := call(gas(), token, 0, 0, 0x64, 0, 0)
-=======
-                // Write calldata to this slot below, but restore it later.
-                let memPointer := mload(0x40)
 
                 // Write calldata into memory starting with function selector.
                 mstore(
@@ -1931,10 +1914,6 @@
                     0,
                     0
                 )
-
-                mstore(0x60, 0) // Restore the zero slot to zero.
-                mstore(0x40, memPointer) // Restore the memPointer.
->>>>>>> 321ced3e
 
                 // If the transfer reverted:
                 if iszero(success) {
@@ -2029,15 +2008,11 @@
                     revert(NoContract_error_sig_ptr, NoContract_error_length)
                 }
 
-<<<<<<< HEAD
-                // Retrieve the free memory pointer and place on the stack.
+
+                // Write calldata to these slots below, but restore them later.
                 let memPointer := mload(FreeMemoryPointerSlot)
-=======
-                // Write calldata to these slots below, but restore them later.
-                let memPointer := mload(0x40)
                 let slot0x80 := mload(0x80)
                 let slot0xA0 := mload(0xA0)
->>>>>>> 321ced3e
 
                 // Write calldata into memory, beginning with function selector.
                 mstore(
@@ -2063,11 +2038,6 @@
                     0,
                     0
                 )
-
-                mstore(0x80, slot0x80) // Restore slot 0x80.
-                mstore(0xA0, slot0xA0) // Restore slot 0xA0.
-                mstore(0x40, memPointer) // Restore the memPointer.
-                mstore(0x60, 0) // Restore the zero slot to zero.
 
                 // If the transfer reverted:
                 if iszero(success) {
@@ -2095,6 +2065,15 @@
                         TokenTransferGenericFailure_error_length
                     )
                 }
+                
+                mstore(0x80, slot0x80) // Restore slot 0x80.
+                mstore(0xA0, slot0xA0) // Restore slot 0xA0.
+
+                // Restore the original free memory pointer.
+                mstore(FreeMemoryPointerSlot, memPointer)
+
+                // Restore the zero slot to zero.
+                mstore(ZeroSlot, 0)
             }
         } else if (conduit == address(1)) {
             // Perform transfer via a call to the proxy for the supplied owner.
